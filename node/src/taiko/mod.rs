pub mod blob;
pub mod config;
mod fixed_k_signer_chainbound;
mod l2_contracts_bindings;
mod l2_execution_layer;
pub mod preconf_blocks;

pub mod blob;
pub mod config;
mod fixed_k_signer_chainbound;
mod l2_contracts_bindings;
mod l2_execution_layer;
pub mod preconf_blocks;

use crate::{
    ethereum_l1::EthereumL1,
    metrics::Metrics,
    shared::{
        l2_block::L2Block,
        l2_slot_info::L2SlotInfo,
        l2_tx_lists::{self, PreBuiltTxList},
    },
<<<<<<< HEAD
    taiko::l2_execution_layer::L2ExecutionLayer,
    utils::{
        rpc_client::{HttpRPCClient, JSONRPCClient},
        types::*,
    },
=======
    utils::rpc_client::{HttpRPCClient, JSONRPCClient},
>>>>>>> 33a17712
};
use alloy::{
    consensus::BlockHeader,
    eips::BlockNumberOrTag,
    primitives::{Address, B256},
};
use anyhow::Error;
use config::{OperationType, TaikoConfig};
use l2_contracts_bindings::LibSharedData;
use l2_execution_layer::L2ExecutionLayer;
use serde_json::Value;
use std::{
    cmp::{max, min},
    sync::Arc,
    time::Duration,
};
<<<<<<< HEAD
use tokio::sync::RwLock;
use tracing::{debug, info, trace, warn};
=======
use tracing::{debug, trace};
>>>>>>> 33a17712

pub struct Taiko {
    l2_contracts: L2ExecutionLayer,
    taiko_geth_auth_rpc: JSONRPCClient,
    driver_rpc: HttpRPCClient,
    ethereum_l1: Arc<EthereumL1>,
    metrics: Arc<Metrics>,
    config: TaikoConfig,
}

impl Taiko {
    #[allow(clippy::too_many_arguments)]
    pub async fn new(
        ethereum_l1: Arc<EthereumL1>,
        metrics: Arc<Metrics>,
        taiko_config: TaikoConfig,
    ) -> Result<Self, Error> {
        Ok(Self {
            l2_contracts: L2ExecutionLayer::new(taiko_config.clone()).await?,
            taiko_geth_auth_rpc: JSONRPCClient::new_with_timeout_and_jwt(
                &taiko_config.taiko_geth_auth_url,
                taiko_config.rpc_short_timeout,
                &taiko_config.jwt_secret_bytes,
            )?,
            driver_rpc: HttpRPCClient::new_with_jwt(
                &taiko_config.driver_url,
                taiko_config.rpc_short_timeout,
                &taiko_config.jwt_secret_bytes,
            )?,
            ethereum_l1,
            metrics,
            config: taiko_config,
        })
    }

    pub fn chain_id(&self) -> u64 {
        self.l2_contracts.chain_id()
    }

    pub async fn get_pending_l2_tx_list_from_taiko_geth(
        &self,
        base_fee: u64,
        batches_ready_to_send: u64,
    ) -> Result<Option<PreBuiltTxList>, Error> {
        let max_bytes_per_tx_list = calculate_max_bytes_per_tx_list(
            self.config.max_bytes_per_tx_list,
            self.config.throttling_factor,
            batches_ready_to_send,
            self.config.min_bytes_per_tx_list,
        );
        let params = vec![
            Value::String(format!("0x{}", hex::encode(self.config.preconfer_address))), // beneficiary address
            Value::from(base_fee),                                                      // baseFee
            Value::Number(
                self.ethereum_l1
                    .execution_layer
                    .get_config_block_max_gas_limit()
                    .into(),
            ), // blockMaxGasLimit
            Value::Number(max_bytes_per_tx_list.into()), // maxBytesPerTxList (128KB by default)
            Value::Array(vec![]),                        // locals (empty array)
            Value::Number(1.into()),                     // maxTransactionsLists
            Value::Number(0.into()),                     // minTip
        ];

        let result = self
            .taiko_geth_auth_rpc
            .call_method("taikoAuth_txPoolContentWithMinTip", params)
            .await
            .map_err(|e| anyhow::anyhow!("Failed to get L2 tx lists: {}", e))?;
        if result != Value::Null {
            let mut tx_lists = l2_tx_lists::decompose_pending_lists_json_from_geth(result)
                .map_err(|e| anyhow::anyhow!("Failed to decompose L2 tx lists: {}", e))?;
            // ignoring rest of tx lists, only one list per L2 block is processed
            Ok(Some(tx_lists.remove(0)))
        } else {
            Ok(None)
        }
    }

    pub async fn get_balance(&self, address: Address) -> Result<alloy::primitives::U256, Error> {
        self.l2_contracts.get_balance(address).await
    }

    pub async fn get_latest_l2_block_id(&self) -> Result<u64, Error> {
        self.l2_contracts.get_latest_l2_block_id().await
    }

    pub async fn get_l2_block_by_number(
        &self,
        number: u64,
        full_txs: bool,
    ) -> Result<alloy::rpc::types::Block, Error> {
        self.l2_contracts
            .get_l2_block_by_number(number, full_txs)
            .await
    }

    pub async fn fetch_l2_blocks_until_latest(
        &self,
        start_block: u64,
        full_txs: bool,
    ) -> Result<Vec<alloy::rpc::types::Block>, Error> {
        let start_time = std::time::Instant::now();
        let end_block = self.get_latest_l2_block_id().await?;
        let mut blocks = Vec::with_capacity(usize::try_from(end_block - start_block + 1)?);
        for block_number in start_block..=end_block {
            let block = self.get_l2_block_by_number(block_number, full_txs).await?;
            blocks.push(block);
        }
        debug!(
            "Fetched L2 blocks from {} to {} in {} ms",
            start_block,
            end_block,
            start_time.elapsed().as_millis()
        );
        Ok(blocks)
    }

    pub async fn get_transaction_by_hash(
        &self,
        hash: B256,
    ) -> Result<alloy::rpc::types::Transaction, Error> {
        self.l2_contracts.get_transaction_by_hash(hash).await
<<<<<<< HEAD
    }

    pub async fn get_latest_l2_block_id_hash_and_gas_used(
        &self,
    ) -> Result<(u64, B256, u64), Error> {
        self.get_l2_block_id_hash_and_gas_used(BlockNumberOrTag::Latest)
            .await
=======
>>>>>>> 33a17712
    }

    pub async fn get_l2_block_id_hash_and_gas_used(
        &self,
        block: BlockNumberOrTag,
    ) -> Result<(u64, B256, u64), Error> {
        let block = self.l2_contracts.get_l2_block_header(block).await?;

        Ok((
            block.header.number(),
            block.header.hash,
            block.header.gas_used(),
        ))
    }

    pub async fn get_l2_block_hash(&self, number: u64) -> Result<B256, Error> {
        self.l2_contracts.get_l2_block_hash(number).await
    }

    pub async fn get_l2_slot_info(&self) -> Result<L2SlotInfo, Error> {
        self.get_l2_slot_info_by_parent_block(BlockNumberOrTag::Latest)
            .await
    }

    pub async fn get_l2_slot_info_by_parent_block(
        &self,
        block: BlockNumberOrTag,
    ) -> Result<L2SlotInfo, Error> {
        let l2_slot_timestamp = self.ethereum_l1.slot_clock.get_l2_slot_begin_timestamp()?;
        let (parent_id, parent_hash, parent_gas_used) =
            self.get_l2_block_id_hash_and_gas_used(block).await?;

        // Safe conversion with overflow check
        let parent_gas_used_u32 = u32::try_from(parent_gas_used).map_err(|_| {
            anyhow::anyhow!("parent_gas_used {} exceeds u32 max value", parent_gas_used)
        })?;

        let base_fee_config = self.get_base_fee_config();

        let base_fee = self
            .get_base_fee(
                parent_hash,
                parent_gas_used_u32,
                base_fee_config,
                l2_slot_timestamp,
            )
            .await?;

        debug!(
            timestamp = %l2_slot_timestamp,
            parent_hash = %parent_hash,
            parent_gas_used = %parent_gas_used_u32,
            base_fee = %base_fee,
            "L2 slot info"
        );

        Ok(L2SlotInfo::new(
            base_fee,
            l2_slot_timestamp,
            parent_id,
            parent_hash,
            parent_gas_used_u32,
        ))
    }

    pub async fn advance_head_to_new_l2_block(
        &self,
        l2_block: L2Block,
        anchor_origin_height: u64,
        l2_slot_info: L2SlotInfo,
        end_of_sequencing: bool,
        operation_type: OperationType,
    ) -> Result<Option<preconf_blocks::BuildPreconfBlockResponse>, Error> {
        tracing::debug!("Submitting new L2 blocks to the Taiko driver");

        let anchor_block_state_root = self
            .ethereum_l1
            .execution_layer
            .get_block_state_root_by_number(anchor_origin_height)
            .await?;

        let base_fee_config = self.get_base_fee_config();
        let sharing_pctg = base_fee_config.sharingPctg;

        debug!("processing {} txs", l2_block.prebuilt_tx_list.tx_list.len());

        let anchor_tx = self
            .l2_contracts
            .construct_anchor_tx(
                *l2_slot_info.parent_hash(),
                anchor_origin_height,
                anchor_block_state_root,
                l2_slot_info.parent_gas_used(),
                base_fee_config.clone(),
                l2_slot_info.base_fee(),
            )
            .await?;
        let tx_list = std::iter::once(anchor_tx)
            .chain(l2_block.prebuilt_tx_list.tx_list.into_iter())
            .collect::<Vec<_>>();

        let tx_list_bytes = l2_tx_lists::encode_and_compress(&tx_list)?;
        let extra_data = vec![sharing_pctg];

        let executable_data = preconf_blocks::ExecutableData {
            base_fee_per_gas: l2_slot_info.base_fee(),
            block_number: l2_slot_info.parent_id() + 1,
            extra_data: format!("0x{:0>64}", hex::encode(extra_data)),
            fee_recipient: format!("0x{}", hex::encode(self.config.preconfer_address)),
            gas_limit: 241_000_000u64,
            parent_hash: format!("0x{}", hex::encode(l2_slot_info.parent_hash())),
            timestamp: l2_block.timestamp_sec,
            transactions: format!("0x{}", hex::encode(tx_list_bytes)),
        };

        let request_body = preconf_blocks::BuildPreconfBlockRequestBody {
            executable_data,
            end_of_sequencing,
        };

        const API_ENDPOINT: &str = "preconfBlocks";

        let response = match operation_type {
            OperationType::Preconfirm => {
                self.call_driver_short_timeout(http::Method::POST, API_ENDPOINT, &request_body)
                    .await?
            }
            OperationType::Reanchor => {
                self.call_driver_long_timeout(http::Method::POST, API_ENDPOINT, &request_body)
                    .await?
            }
        };

        trace!("Response from preconfBlocks: {:?}", response);

        let preconfirmed_block =
            preconf_blocks::BuildPreconfBlockResponse::new_from_value(response);

        if preconfirmed_block.is_none() {
            tracing::error!("Block was preconfirmed, but failed to decode response from driver.");
        }

        self.metrics.inc_blocks_preconfirmed();

        Ok(preconfirmed_block)
    }

    pub async fn get_status(&self) -> Result<preconf_blocks::TaikoStatus, Error> {
        trace!("Get status form taiko driver");

        const API_ENDPOINT: &str = "status";
        let request_body = serde_json::json!({});

        let response = self
            .call_driver_short_timeout(http::Method::GET, API_ENDPOINT, &request_body)
            .await?;

        trace!("Response from taiko status: {:?}", response);

        let status: preconf_blocks::TaikoStatus = serde_json::from_value(response)?;

        Ok(status)
    }

    async fn call_driver_short_timeout<T>(
        &self,
        method: http::Method,
        endpoint: &str,
        payload: &T,
    ) -> Result<Value, Error>
    where
        T: serde::Serialize,
    {
        let heartbeat_ms = self.ethereum_l1.slot_clock.get_preconf_heartbeat_ms();
        let max_duration = Duration::from_millis(heartbeat_ms / 2); // half of the heartbeat duration, leave time for other operations

        self.driver_rpc
            .retry_request_with_timeout(method, endpoint, payload, max_duration)
            .await
    }

    async fn call_driver_long_timeout<T>(
        &self,
        method: http::Method,
        endpoint: &str,
        payload: &T,
    ) -> Result<Value, Error>
    where
        T: serde::Serialize,
    {
        let driver_rpc = HttpRPCClient::new_with_jwt(
            &self.config.driver_url,
            self.config.rpc_long_timeout,
            &self.config.jwt_secret_bytes,
        )?;

        driver_rpc
            .retry_request_with_timeout(
                method,
                endpoint,
                payload,
                self.ethereum_l1.slot_clock.get_epoch_duration() / 2,
            )
            .await
    }

    fn get_base_fee_config(&self) -> LibSharedData::BaseFeeConfig {
        let config = self.ethereum_l1.execution_layer.get_pacaya_config();
        LibSharedData::BaseFeeConfig {
            adjustmentQuotient: config.baseFeeConfig.adjustmentQuotient,
            sharingPctg: config.baseFeeConfig.sharingPctg,
            gasIssuancePerSecond: config.baseFeeConfig.gasIssuancePerSecond,
            minGasExcess: config.baseFeeConfig.minGasExcess,
            maxGasIssuancePerBlock: config.baseFeeConfig.maxGasIssuancePerBlock,
        }
    }

    pub async fn get_base_fee(
        &self,
        parent_hash: B256,
        parent_gas_used: u32,
        base_fee_config: LibSharedData::BaseFeeConfig,
        l2_slot_timestamp: u64,
    ) -> Result<u64, Error> {
        self.l2_contracts
            .get_base_fee(
                parent_hash,
                parent_gas_used,
                base_fee_config,
                l2_slot_timestamp,
            )
            .await
    }

    pub async fn get_last_synced_anchor_block_id_from_taiko_anchor(&self) -> Result<u64, Error> {
        self.l2_contracts
            .get_last_synced_anchor_block_id_from_taiko_anchor()
            .await
    }

    pub async fn get_last_synced_anchor_block_id_from_geth(&self) -> Result<u64, Error> {
        self.l2_contracts
            .get_last_synced_anchor_block_id_from_geth()
            .await
<<<<<<< HEAD
    }

    pub async fn transfer_eth_from_l2_to_l1(&self, amount: u64) -> Result<(), Error> {
        self.l2_contracts.transfer_eth_from_l2_to_l1(amount).await
=======
>>>>>>> 33a17712
    }
}

pub trait PreconfDriver {
    async fn get_status(&self) -> Result<preconf_blocks::TaikoStatus, Error>;
}

impl PreconfDriver for Taiko {
    async fn get_status(&self) -> Result<preconf_blocks::TaikoStatus, Error> {
        Taiko::get_status(self).await
    }
}

pub fn decode_anchor_id_from_tx_data(data: &[u8]) -> Result<u64, Error> {
    L2ExecutionLayer::decode_anchor_id_from_tx_data(data)
}

pub fn decode_anchor_id_from_tx_data(data: &[u8]) -> Result<u64, Error> {
    L2ExecutionLayer::decode_anchor_id_from_tx_data(data)
}

/// Calculate the max bytes per tx list based on the number of batches ready to send.
/// The max bytes per tx list is reduced exponentially by given factor.
fn calculate_max_bytes_per_tx_list(
    max_bytes_per_tx_list: u64,
    throttling_factor: u64,
    batches_ready_to_send: u64,
    min_bytes_per_tx_list: u64,
) -> u64 {
    let mut size = max_bytes_per_tx_list;
    for _ in 0..batches_ready_to_send {
        size = size.saturating_sub(size / throttling_factor);
    }
    size = min(max_bytes_per_tx_list, max(size, min_bytes_per_tx_list));
    if batches_ready_to_send > 0 {
        debug!("Reducing max bytes per tx list to {}", size);
    }
    size
}

#[cfg(test)]
mod test {
    use super::*;

    #[test]
    fn test_calculate_max_bytes_per_tx_list() {
        let max_bytes = 1000; // 128KB
        let throttling_factor = 10;
        let min_value = 100;

        // Test with no throttling (attempt = 0)
        assert_eq!(
            calculate_max_bytes_per_tx_list(max_bytes, throttling_factor, 0, min_value),
            max_bytes
        );

        assert_eq!(
            calculate_max_bytes_per_tx_list(max_bytes, throttling_factor, 1, min_value),
            900
        );

        assert_eq!(
            calculate_max_bytes_per_tx_list(max_bytes, throttling_factor, 2, min_value),
            810
        );

        assert_eq!(
            calculate_max_bytes_per_tx_list(max_bytes, throttling_factor, 3, min_value),
            729
        );

        // Test with throttling factor greater than max_bytes
        assert_eq!(calculate_max_bytes_per_tx_list(100, 200, 1, min_value), 100);

        // Test with zero max_bytes
        assert_eq!(
            calculate_max_bytes_per_tx_list(0, throttling_factor, 1, min_value),
            0
        );

        // Test with min_value
        assert_eq!(
            calculate_max_bytes_per_tx_list(max_bytes, throttling_factor, 500, min_value),
            min_value
        );
    }
}

// #[cfg(test)]
// mod test {
//     use super::*;
//     use crate::utils::rpc_server::test::RpcServer;
//     use std::net::SocketAddr;

//     #[tokio::test]
//     async fn test_get_pending_l2_tx_lists() {
//         let (mut rpc_server, taiko) = setup_rpc_server_and_taiko(3030).await;
//         let json = taiko
//             .get_pending_l2_tx_lists_from_taiko_geth()
//             .await
//             .unwrap();

//         assert_eq!(json.len(), 1);
//         assert_eq!(json[0].tx_list.len(), 2);
//         rpc_server.stop().await;
//     }

//     #[tokio::test]
//     async fn test_advance_head_to_new_l2_block() {
//         let (mut rpc_server, taiko) = setup_rpc_server_and_taiko(3040).await;
//         let value = serde_json::json!({
//             "TxLists": [
//                 [
//                     {
//                         "type": "0x0",
//                         "chainId": "0x28c61",
//                         "nonce": "0x1",
//                         "to": "0xbfadd5365bb2890ad832038837115e60b71f7cbb",
//                         "gas": "0x267ac",
//                         "gasPrice": "0x5e76e0800",
//                         "maxPriorityFeePerGas": null,
//                         "maxFeePerGas": null,
//                         "value": "0x0",
//                         "input": "0x40d097c30000000000000000000000004cea2c7d358e313f5d0287c475f9ae943fe1a913",
//                         "v": "0x518e6",
//                         "r": "0xb22da5cdc4c091ec85d2dda9054aa497088e55bd9f0335f39864ae1c598dd35",
//                         "s": "0x6eee1bcfe6a1855e89dd23d40942c90a036f273159b4c4fd217d58169493f055",
//                         "hash": "0x7c76b9906579e54df54fe77ad1706c47aca706b3eb5cfd8a30ccc3c5a19e8ecd"
//                     }
//                 ]
//             ]
//         });

//         let response = taiko.advance_head_to_new_l2_blocks(value).await.unwrap();
//         assert_eq!(
//             response["result"],
//             "Request received and processed successfully"
//         );
//         rpc_server.stop().await;
//     }

// async fn setup_rpc_server_and_taiko(port: u16) -> (RpcServer, Taiko) {
//     // Start the RPC server
//     let mut rpc_server = RpcServer::new();
//     let addr: SocketAddr = format!("127.0.0.1:{}", port).parse().unwrap();
//     rpc_server.start_test_responses(addr).await.unwrap();

//     let taiko = Taiko::new(
//         &format!("ws://127.0.0.1:{}", port + 1),
//         &format!("http://127.0.0.1:{}", port),
//         &format!("http://127.0.0.1:{}", port + 2), // driver_url
//         1,
//         Duration::from_secs(10),
//         &[
//             0xa6, 0xea, 0x92, 0x58, 0xca, 0x91, 0x2c, 0x59, 0x3b, 0x3e, 0x36, 0xee, 0x36, 0xc1,
//             0x7f, 0xe9, 0x74, 0x47, 0xf9, 0x20, 0xf5, 0xb3, 0x6a, 0x90, 0x74, 0x4d, 0x79, 0xd4,
//             0xf2, 0xd6, 0xae, 0x62,
//         ],
//         PRECONFER_ADDRESS_ZERO,

//         "0x1670010000000000000000000000000000010001".to_string(),
//     )
//     .await
//     .unwrap();
//     (rpc_server, taiko)
// }
// }<|MERGE_RESOLUTION|>--- conflicted
+++ resolved
@@ -20,15 +20,7 @@
         l2_slot_info::L2SlotInfo,
         l2_tx_lists::{self, PreBuiltTxList},
     },
-<<<<<<< HEAD
-    taiko::l2_execution_layer::L2ExecutionLayer,
-    utils::{
-        rpc_client::{HttpRPCClient, JSONRPCClient},
-        types::*,
-    },
-=======
     utils::rpc_client::{HttpRPCClient, JSONRPCClient},
->>>>>>> 33a17712
 };
 use alloy::{
     consensus::BlockHeader,
@@ -45,12 +37,7 @@
     sync::Arc,
     time::Duration,
 };
-<<<<<<< HEAD
-use tokio::sync::RwLock;
-use tracing::{debug, info, trace, warn};
-=======
 use tracing::{debug, trace};
->>>>>>> 33a17712
 
 pub struct Taiko {
     l2_contracts: L2ExecutionLayer,
@@ -175,7 +162,6 @@
         hash: B256,
     ) -> Result<alloy::rpc::types::Transaction, Error> {
         self.l2_contracts.get_transaction_by_hash(hash).await
-<<<<<<< HEAD
     }
 
     pub async fn get_latest_l2_block_id_hash_and_gas_used(
@@ -183,8 +169,6 @@
     ) -> Result<(u64, B256, u64), Error> {
         self.get_l2_block_id_hash_and_gas_used(BlockNumberOrTag::Latest)
             .await
-=======
->>>>>>> 33a17712
     }
 
     pub async fn get_l2_block_id_hash_and_gas_used(
@@ -429,13 +413,10 @@
         self.l2_contracts
             .get_last_synced_anchor_block_id_from_geth()
             .await
-<<<<<<< HEAD
     }
 
     pub async fn transfer_eth_from_l2_to_l1(&self, amount: u64) -> Result<(), Error> {
         self.l2_contracts.transfer_eth_from_l2_to_l1(amount).await
-=======
->>>>>>> 33a17712
     }
 }
 
@@ -447,10 +428,6 @@
     async fn get_status(&self) -> Result<preconf_blocks::TaikoStatus, Error> {
         Taiko::get_status(self).await
     }
-}
-
-pub fn decode_anchor_id_from_tx_data(data: &[u8]) -> Result<u64, Error> {
-    L2ExecutionLayer::decode_anchor_id_from_tx_data(data)
 }
 
 pub fn decode_anchor_id_from_tx_data(data: &[u8]) -> Result<u64, Error> {
