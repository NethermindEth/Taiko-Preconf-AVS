use alloy::{
    primitives::{Address, B256},
    providers::{
        Identity, RootProvider,
        fillers::{BlobGasFiller, ChainIdFiller, FillProvider, GasFiller, JoinFill, NonceFiller},
    },
};
use anyhow::Error;
use std::str::FromStr;
use std::time::Duration;

pub const GOLDEN_TOUCH_PRIVATE_KEY: B256 = B256::new([
    0x92, 0x95, 0x43, 0x68, 0xaf, 0xd3, 0xca, 0xa1, 0xf3, 0xce, 0x3e, 0xad, 0x00, 0x69, 0xc1, 0xaf,
    0x41, 0x40, 0x54, 0xae, 0xfe, 0x1e, 0xf9, 0xae, 0xac, 0xc1, 0xbf, 0x42, 0x62, 0x22, 0xce, 0x38,
]);

pub const GOLDEN_TOUCH_ADDRESS: Address = Address::new([
    0x00, 0x00, 0x77, 0x77, 0x35, 0x36, 0x7b, 0x36, 0xbc, 0x9b, 0x61, 0xc5, 0x00, 0x22, 0xd9, 0xd0,
    0x70, 0x0d, 0xb4, 0xec,
]);

pub type WsProvider = FillProvider<
    JoinFill<
        Identity,
        JoinFill<GasFiller, JoinFill<BlobGasFiller, JoinFill<NonceFiller, ChainIdFiller>>>,
    >,
    RootProvider,
>;

#[derive(Clone)]
pub struct TaikoConfig {
    pub taiko_geth_ws_url: String,
    pub taiko_geth_auth_url: String,
    pub driver_url: String,
    pub jwt_secret_bytes: [u8; 32],
    pub taiko_anchor_address: Address,
    pub taiko_bridge_address: Address,
    pub max_bytes_per_tx_list: u64,
    pub min_bytes_per_tx_list: u64,
    pub throttling_factor: u64,
<<<<<<< HEAD
    pub rpc_short_timeout: Duration,
    pub rpc_long_timeout: Duration,
    pub avs_node_ecdsa_private_key: String,
}

impl TaikoConfig {
    #[allow(clippy::too_many_arguments)]
    pub fn new(
        taiko_geth_ws_url: String,
        taiko_geth_auth_url: String,
        driver_url: String,
        jwt_secret_bytes: [u8; 32],
        taiko_anchor_address: String,
        taiko_bridge_address: String,
        max_bytes_per_tx_list: u64,
        min_bytes_per_tx_list: u64,
        throttling_factor: u64,
        rpc_short_timeout: Duration,
        rpc_long_timeout: Duration,
        avs_node_ecdsa_private_key: String,
    ) -> Result<Self, Error> {
        Ok(Self {
            taiko_geth_ws_url,
            taiko_geth_auth_url,
            driver_url,
            jwt_secret_bytes,
            taiko_anchor_address: Address::from_str(&taiko_anchor_address)?,
            taiko_bridge_address: Address::from_str(&taiko_bridge_address)?,
            max_bytes_per_tx_list,
            min_bytes_per_tx_list,
            throttling_factor,
            rpc_short_timeout,
            rpc_long_timeout,
            avs_node_ecdsa_private_key,
        })
    }
=======
    pub rpc_l2_execution_layer_timeout: Duration,
    pub rpc_driver_preconf_timeout: Duration,
    pub rpc_driver_status_timeout: Duration,
>>>>>>> 7c93ccef
}<|MERGE_RESOLUTION|>--- conflicted
+++ resolved
@@ -38,9 +38,9 @@
     pub max_bytes_per_tx_list: u64,
     pub min_bytes_per_tx_list: u64,
     pub throttling_factor: u64,
-<<<<<<< HEAD
-    pub rpc_short_timeout: Duration,
-    pub rpc_long_timeout: Duration,
+    pub rpc_l2_execution_layer_timeout: Duration,
+    pub rpc_driver_preconf_timeout: Duration,
+    pub rpc_driver_status_timeout: Duration,
     pub avs_node_ecdsa_private_key: String,
 }
 
@@ -56,8 +56,9 @@
         max_bytes_per_tx_list: u64,
         min_bytes_per_tx_list: u64,
         throttling_factor: u64,
-        rpc_short_timeout: Duration,
-        rpc_long_timeout: Duration,
+        rpc_l2_execution_layer_timeout: Duration,
+        rpc_driver_preconf_timeout: Duration,
+        rpc_driver_status_timeout: Duration,
         avs_node_ecdsa_private_key: String,
     ) -> Result<Self, Error> {
         Ok(Self {
@@ -70,14 +71,10 @@
             max_bytes_per_tx_list,
             min_bytes_per_tx_list,
             throttling_factor,
-            rpc_short_timeout,
-            rpc_long_timeout,
+            rpc_l2_execution_layer_timeout,
+            rpc_driver_preconf_timeout,
+            rpc_driver_status_timeout,
             avs_node_ecdsa_private_key,
         })
     }
-=======
-    pub rpc_l2_execution_layer_timeout: Duration,
-    pub rpc_driver_preconf_timeout: Duration,
-    pub rpc_driver_status_timeout: Duration,
->>>>>>> 7c93ccef
 }