--- conflicted
+++ resolved
@@ -406,7 +406,6 @@
         }
 
         if current_status.is_submitter() {
-<<<<<<< HEAD
             // first check verifier
             if self.is_verifier_successful().await? {
                 if let Err(err) = self
@@ -419,32 +418,6 @@
                             .await?;
                     }
                     return Err(err);
-=======
-            // first submit verification batches
-            if let Some(mut verifier) = self.verifier.take() {
-                match self
-                    .verify_proposed_but_not_submitted_batches(&mut verifier, &current_status)
-                    .await
-                {
-                    Ok(false) => {
-                        self.verifier = Some(verifier);
-                        return Ok(());
-                    }
-                    Err(err) => {
-                        self.verifier = Some(verifier);
-                        return Err(err);
-                    }
-                    Ok(true) => {}
-                }
-            } else if let Err(err) = self
-                .batch_manager
-                .try_submit_oldest_batch(current_status.is_preconfer())
-                .await
-            {
-                if let Some(transaction_error) = err.downcast_ref::<TransactionError>() {
-                    self.handle_transaction_error(transaction_error, &current_status)
-                        .await?;
->>>>>>> 145841d0
                 }
                 return Err(err);
             }
@@ -548,7 +521,6 @@
                 .verify(self.ethereum_l1.clone(), self.metrics.clone())
                 .await
             {
-<<<<<<< HEAD
                 Ok(res) => match res {
                     VerificationResult::SlotNotValid => {
                         self.verifier = Some(verifier);
@@ -570,31 +542,10 @@
                 Err(err) => {
                     self.verifier = Some(verifier);
                     return Err(err);
-=======
-                self.reanchor_blocks(
-                    taiko_inbox_height,
-                    &format!("Verifier return an error: {}", err),
-                )
-                .await?;
-                return Ok(true);
-            }
-        }
-
-        if verifier.has_batches_to_submit() {
-            if let Err(err) = verifier.try_submit_oldest_batch().await {
-                if let Some(transaction_error) = err.downcast_ref::<TransactionError>() {
-                    self.handle_transaction_error(transaction_error, current_status)
-                        .await?;
->>>>>>> 145841d0
-                }
-            }
-        }
-<<<<<<< HEAD
+                }
+            }
+        }
         return Ok(true);
-=======
-
-        Ok(!verifier.has_batches_to_submit())
->>>>>>> 145841d0
     }
 
     async fn check_transaction_error_channel(
