--- conflicted
+++ resolved
@@ -91,14 +91,11 @@
             max_anchor_height_offset: max_anchor_height_offset
                 - config.max_anchor_height_offset_reduction,
         },
-<<<<<<< HEAD
         Thresholds {
             eth: config.threshold_eth,
             taiko: config.threshold_taiko,
         },
-=======
         config.simulate_not_submitting_at_the_end_of_epoch,
->>>>>>> c9ce0a8a
     )
     .await?;
     node.entrypoint();
