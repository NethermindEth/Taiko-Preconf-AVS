--- conflicted
+++ resolved
@@ -27,30 +27,18 @@
         &config.taiko_driver_url,
         config.block_proposed_receiver_timeout_sec,
     ));
-<<<<<<< HEAD
-    let ethereum_l1 = ethereum_l1::EthereumL1::new(
-        &config.mev_boost_url,
-        &config.avs_node_ecdsa_private_key,
-        &config.contract_addresses,
-        &config.l1_beacon_url,
-        config.l1_slot_duration_sec,
-        config.l1_slots_per_epoch,
-        config.preconf_registry_expiry_sec,
-    )
-    .await?;
-=======
     let ethereum_l1 = Arc::new(
         ethereum_l1::EthereumL1::new(
             &config.mev_boost_url,
-            &config.ethereum_private_key,
-            &config.taiko_preconfirming_address,
+            &config.avs_node_ecdsa_private_key,
+            &config.contract_addresses,
             &config.l1_beacon_url,
             config.l1_slot_duration_sec,
             config.l1_slots_per_epoch,
+            config.preconf_registry_expiry_sec,
         )
         .await?,
     );
->>>>>>> b1b0ad5a
     let mev_boost = mev_boost::MevBoost::new(&config.mev_boost_url);
     let block_proposed_event_checker =
         BlockProposedEventReceiver::new(taiko.clone(), node_tx.clone());
