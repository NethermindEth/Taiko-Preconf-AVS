--- conflicted
+++ resolved
@@ -31,12 +31,9 @@
     pub tx_fees_increase_percentage: u64,
     pub max_attempts_to_send_tx: u64,
     pub delay_between_tx_attempts_sec: u64,
-<<<<<<< HEAD
     pub threshold_eth: U256,
     pub threshold_taiko: U256,
-=======
     pub simulate_not_submitting_at_the_end_of_epoch: bool,
->>>>>>> 9eca0448
 }
 
 #[derive(Debug)]
@@ -231,7 +228,6 @@
             .parse::<u64>()
             .expect("DELAY_BETWEEN_TX_ATTEMPTS_SEC must be a number");
 
-<<<<<<< HEAD
         // 0.5 ETH
         let threshold_eth =
             std::env::var("THRESHOLD_ETH").unwrap_or("500000000000000000".to_string());
@@ -243,13 +239,12 @@
             std::env::var("THRESHOLD_TAIKO").unwrap_or("10000000000000000000000".to_string());
         let threshold_taiko =
             U256::from_str_radix(&threshold_taiko, 10).expect("THRESHOLD_TAIKO must be a number");
-=======
+
         let simulate_not_submitting_at_the_end_of_epoch =
             std::env::var("SIMULATE_NOT_SUBMITTING_AT_THE_END_OF_EPOCH")
                 .unwrap_or("false".to_string())
                 .parse::<bool>()
                 .expect("SIMULATE_NOT_SUBMITTING_AT_THE_END_OF_EPOCH must be a boolean");
->>>>>>> 9eca0448
 
         let config = Self {
             taiko_geth_ws_rpc_url: std::env::var("TAIKO_GETH_WS_RPC_URL")
@@ -286,12 +281,9 @@
             tx_fees_increase_percentage,
             max_attempts_to_send_tx,
             delay_between_tx_attempts_sec,
-<<<<<<< HEAD
             threshold_eth,
             threshold_taiko,
-=======
             simulate_not_submitting_at_the_end_of_epoch,
->>>>>>> 9eca0448
         };
 
         info!(
@@ -324,12 +316,9 @@
 tx fees increase percentage: {}
 max attempts to send tx: {}
 delay between tx attempts: {}s
-<<<<<<< HEAD
 threshold_eth: {}
 threshold_taiko: {}
-=======
 simulate not submitting at the end of epoch: {}
->>>>>>> 9eca0448
 "#,
             config.taiko_geth_ws_rpc_url,
             config.taiko_geth_auth_rpc_url,
@@ -358,12 +347,9 @@
             config.tx_fees_increase_percentage,
             config.max_attempts_to_send_tx,
             config.delay_between_tx_attempts_sec,
-<<<<<<< HEAD
             threshold_eth,
             threshold_taiko,
-=======
             config.simulate_not_submitting_at_the_end_of_epoch,
->>>>>>> 9eca0448
         );
 
         config
