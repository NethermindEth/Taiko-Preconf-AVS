use p2p_network::generate_secp256k1;
use p2p_network::network::P2PNetworkConfig;
use tracing::{info, warn};

pub struct Config {
    pub taiko_proposer_url: String,
    pub taiko_driver_url: String,
    pub avs_node_ecdsa_private_key: String,
    pub mev_boost_url: String,
    pub l1_beacon_url: String,
    pub l1_slot_duration_sec: u64,
    pub l1_slots_per_epoch: u64,
    pub l2_slot_duration_sec: u64,
    pub validator_bls_pubkey: String,
    pub block_proposed_receiver_timeout_sec: u64,
<<<<<<< HEAD
    pub preconf_registry_expiry_sec: u64,
    pub contract_addresses: ContractAddresses,
}

#[derive(Debug)]
pub struct ContractAddresses {
    pub eigen_layer: EigenLayerContractAddresses,
    pub avs: AvsContractAddresses,
}

#[derive(Debug)]
pub struct EigenLayerContractAddresses {
    pub strategy_manager: String,
    pub slasher: String,
}

#[derive(Debug)]
pub struct AvsContractAddresses {
    pub preconf_task_manager: String,
    pub directory: String,
    pub service_manager: String,
    pub preconf_registry: String,
=======
    pub p2p_network_config: P2PNetworkConfig,
>>>>>>> 9cd08b13
}

impl Config {
    pub fn read_env_variables() -> Self {
        // Load environment variables from .env file
        dotenv::dotenv().ok();

        let default_empty_address = "0x0000000000000000000000000000000000000000".to_string();

        const AVS_NODE_ECDSA_PRIVATE_KEY: &str = "AVS_NODE_ECDSA_PRIVATE_KEY";
        let avs_node_ecdsa_private_key = std::env::var(AVS_NODE_ECDSA_PRIVATE_KEY).unwrap_or({
            warn!(
                "No AVS node ECDSA private key found in {} env var, using default",
                AVS_NODE_ECDSA_PRIVATE_KEY
            );
            "0x4c0883a69102937d6231471b5dbb6204fe512961708279f2e3e8a5d4b8e3e3e8".to_string()
        });

        const AVS_PRECONF_TASK_MANAGER_CONTRACT_ADDRESS: &str =
            "AVS_PRECONF_TASK_MANAGER_CONTRACT_ADDRESS";
        let preconf_task_manager = std::env::var(AVS_PRECONF_TASK_MANAGER_CONTRACT_ADDRESS)
            .unwrap_or({
                warn!("No AVS preconf task manager contract address found in {} env var, using default", AVS_PRECONF_TASK_MANAGER_CONTRACT_ADDRESS);
                default_empty_address.clone()
            });

        const AVS_DIRECTORY_CONTRACT_ADDRESS: &str = "AVS_DIRECTORY_CONTRACT_ADDRESS";
        let directory = std::env::var(AVS_DIRECTORY_CONTRACT_ADDRESS).unwrap_or({
            warn!(
                "No AVS directory contract address found in {} env var, using default",
                AVS_DIRECTORY_CONTRACT_ADDRESS
            );
            default_empty_address.clone()
        });

        const AVS_SERVICE_MANAGER_CONTRACT_ADDRESS: &str = "AVS_SERVICE_MANAGER_CONTRACT_ADDRESS";
        let service_manager = std::env::var(AVS_SERVICE_MANAGER_CONTRACT_ADDRESS).unwrap_or({
            warn!(
                "No AVS service manager contract address found in {} env var, using default",
                AVS_SERVICE_MANAGER_CONTRACT_ADDRESS
            );
            default_empty_address.clone()
        });

        const AVS_PRECONF_REGISTRY_CONTRACT_ADDRESS: &str = "AVS_PRECONF_REGISTRY_CONTRACT_ADDRESS";
        let preconf_registry = std::env::var(AVS_PRECONF_REGISTRY_CONTRACT_ADDRESS).unwrap_or({
            warn!(
                "No AVS preconf registry contract address found in {} env var, using default",
                AVS_PRECONF_REGISTRY_CONTRACT_ADDRESS
            );
            default_empty_address.clone()
        });

        let avs = AvsContractAddresses {
            preconf_task_manager,
            directory,
            service_manager,
            preconf_registry,
        };

        const EIGEN_LAYER_STRATEGY_MANAGER_CONTRACT_ADDRESS: &str =
            "EIGEN_LAYER_STRATEGY_MANAGER_CONTRACT_ADDRESS";
        let strategy_manager = std::env::var(EIGEN_LAYER_STRATEGY_MANAGER_CONTRACT_ADDRESS).unwrap_or({
            warn!("No Eigen Layer strategy manager contract address found in {} env var, using default", EIGEN_LAYER_STRATEGY_MANAGER_CONTRACT_ADDRESS);
            default_empty_address.clone()
        });

        const EIGEN_LAYER_SLASHER_CONTRACT_ADDRESS: &str = "EIGEN_LAYER_SLASHER_CONTRACT_ADDRESS";
        let slasher = std::env::var(EIGEN_LAYER_SLASHER_CONTRACT_ADDRESS).unwrap_or({
            warn!(
                "No Eigen Layer slasher contract address found in {} env var, using default",
                EIGEN_LAYER_SLASHER_CONTRACT_ADDRESS
            );
            default_empty_address.clone()
        });

        let eigen_layer = EigenLayerContractAddresses {
            strategy_manager,
            slasher,
        };

        let contract_addresses = ContractAddresses { eigen_layer, avs };

        let l1_slot_duration_sec = std::env::var("L1_SLOT_DURATION_SEC")
            .unwrap_or("12".to_string())
            .parse::<u64>()
            .map(|val| {
                if val == 0 {
                    panic!("L1_SLOT_DURATION_SEC must be a positive number");
                }
                val
            })
            .expect("L1_SLOT_DURATION_SEC must be a number");

        let l1_slots_per_epoch = std::env::var("L1_SLOTS_PER_EPOCH")
            .unwrap_or("32".to_string())
            .parse::<u64>()
            .map(|val| {
                if val == 0 {
                    panic!("L1_SLOTS_PER_EPOCH must be a positive number");
                }
                val
            })
            .expect("L1_SLOTS_PER_EPOCH must be a number");

        let l2_slot_duration_sec = std::env::var("L2_SLOT_DURATION_SEC")
            .unwrap_or("3".to_string())
            .parse::<u64>()
            .map(|val| {
                if val == 0 {
                    panic!("L2_SLOT_DURATION_SEC must be a positive number");
                }
                val
            })
            .expect("L2_SLOT_DURATION_SEC must be a number");

        const VALIDATOR_PUBKEY: &str = "VALIDATOR_PUBKEY";
        let validator_pubkey = std::env::var(VALIDATOR_PUBKEY).unwrap_or({
            warn!(
                "No validator pubkey found in {} env var, using default",
                VALIDATOR_PUBKEY
            );
            "0x0".to_string()
        });

        let block_proposed_receiver_timeout_sec =
            std::env::var("BLOCK_PROPOSED_RECEIVER_TIMEOUT_SEC")
                .unwrap_or("120".to_string())
                .parse::<u64>()
                .expect("BLOCK_PROPOSED_RECEIVER_TIMEOUT_SEC must be a number");

<<<<<<< HEAD
        let preconf_registry_expiry_sec = std::env::var("PRECONF_REGISTRY_EXPIRY_SEC")
            .unwrap_or("3600".to_string())
            .parse::<u64>()
            .expect("PRECONF_REGISTRY_EXPIRY_SEC must be a number");
=======
        // Load P2P config from env
        // Load Ipv4 address from env
        let address = std::env::var("ADDRESS").unwrap_or_else(|_| "0.0.0.0".to_string());
        let ipv4 = address.parse().unwrap();

        // Load boot node from env
        let boot_nodes: Option<Vec<String>> =
            if let Ok(bootnode_enr) = std::env::var("BOOTNODE_ENR") {
                Some(vec![bootnode_enr])
            } else {
                None
            };

        // Create P2P network config
        let p2p_network_config: P2PNetworkConfig = P2PNetworkConfig {
            local_key: generate_secp256k1(),
            listen_addr: "/ip4/0.0.0.0/tcp/9000".parse().unwrap(),
            ipv4,
            udpv4: 9000,
            tcpv4: 9000,
            boot_nodes,
        };
>>>>>>> 9cd08b13

        let config = Self {
            taiko_proposer_url: std::env::var("TAIKO_PROPOSER_URL")
                .unwrap_or("http://127.0.0.1:1234".to_string()),
            taiko_driver_url: std::env::var("TAIKO_DRIVER_URL")
                .unwrap_or("http://127.0.0.1:1235".to_string()),

            avs_node_ecdsa_private_key,
            mev_boost_url: std::env::var("MEV_BOOST_URL")
                .unwrap_or("http://127.0.0.1:8080".to_string()),
            l1_beacon_url: std::env::var("L1_BEACON_URL")
                .unwrap_or("http://127.0.0.1:4000".to_string()),
            l1_slot_duration_sec,
            l1_slots_per_epoch,
            l2_slot_duration_sec,
            validator_bls_pubkey: validator_pubkey,
            block_proposed_receiver_timeout_sec,
<<<<<<< HEAD
            preconf_registry_expiry_sec,
            contract_addresses,
=======
            p2p_network_config,
>>>>>>> 9cd08b13
        };

        info!(
            r#"
Configuration:
Taiko proposer URL: {},
Taiko driver URL: {},
MEV Boost URL: {},
Consensus layer URL: {}
L1 slot duration: {}
L1 slots per epoch: {}
L2 slot duration: {}
Validator pubkey: {}
Block proposed receiver timeout: {}
<<<<<<< HEAD
Preconf registry expiry seconds: {}
Contract addresses: {:#?}
=======
p2p_network_config: {}
>>>>>>> 9cd08b13
"#,
            config.taiko_proposer_url,
            config.taiko_driver_url,
            config.mev_boost_url,
            config.l1_beacon_url,
            config.l1_slot_duration_sec,
            config.l1_slots_per_epoch,
            config.l2_slot_duration_sec,
<<<<<<< HEAD
            config.validator_bls_pubkey,
            config.block_proposed_receiver_timeout_sec,
            config.preconf_registry_expiry_sec,
            config.contract_addresses,
=======
            config.validator_pubkey,
            config.block_proposed_receiver_timeout_sec,
            config.p2p_network_config,
>>>>>>> 9cd08b13
        );

        config
    }
}<|MERGE_RESOLUTION|>--- conflicted
+++ resolved
@@ -13,9 +13,9 @@
     pub l2_slot_duration_sec: u64,
     pub validator_bls_pubkey: String,
     pub block_proposed_receiver_timeout_sec: u64,
-<<<<<<< HEAD
     pub preconf_registry_expiry_sec: u64,
     pub contract_addresses: ContractAddresses,
+    pub p2p_network_config: P2PNetworkConfig,
 }
 
 #[derive(Debug)]
@@ -36,9 +36,6 @@
     pub directory: String,
     pub service_manager: String,
     pub preconf_registry: String,
-=======
-    pub p2p_network_config: P2PNetworkConfig,
->>>>>>> 9cd08b13
 }
 
 impl Config {
@@ -170,12 +167,11 @@
                 .parse::<u64>()
                 .expect("BLOCK_PROPOSED_RECEIVER_TIMEOUT_SEC must be a number");
 
-<<<<<<< HEAD
         let preconf_registry_expiry_sec = std::env::var("PRECONF_REGISTRY_EXPIRY_SEC")
             .unwrap_or("3600".to_string())
             .parse::<u64>()
             .expect("PRECONF_REGISTRY_EXPIRY_SEC must be a number");
-=======
+
         // Load P2P config from env
         // Load Ipv4 address from env
         let address = std::env::var("ADDRESS").unwrap_or_else(|_| "0.0.0.0".to_string());
@@ -198,7 +194,6 @@
             tcpv4: 9000,
             boot_nodes,
         };
->>>>>>> 9cd08b13
 
         let config = Self {
             taiko_proposer_url: std::env::var("TAIKO_PROPOSER_URL")
@@ -216,12 +211,9 @@
             l2_slot_duration_sec,
             validator_bls_pubkey: validator_pubkey,
             block_proposed_receiver_timeout_sec,
-<<<<<<< HEAD
             preconf_registry_expiry_sec,
             contract_addresses,
-=======
             p2p_network_config,
->>>>>>> 9cd08b13
         };
 
         info!(
@@ -236,12 +228,9 @@
 L2 slot duration: {}
 Validator pubkey: {}
 Block proposed receiver timeout: {}
-<<<<<<< HEAD
 Preconf registry expiry seconds: {}
 Contract addresses: {:#?}
-=======
 p2p_network_config: {}
->>>>>>> 9cd08b13
 "#,
             config.taiko_proposer_url,
             config.taiko_driver_url,
@@ -250,16 +239,11 @@
             config.l1_slot_duration_sec,
             config.l1_slots_per_epoch,
             config.l2_slot_duration_sec,
-<<<<<<< HEAD
             config.validator_bls_pubkey,
             config.block_proposed_receiver_timeout_sec,
             config.preconf_registry_expiry_sec,
             config.contract_addresses,
-=======
-            config.validator_pubkey,
-            config.block_proposed_receiver_timeout_sec,
             config.p2p_network_config,
->>>>>>> 9cd08b13
         );
 
         config
