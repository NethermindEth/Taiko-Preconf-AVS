--- conflicted
+++ resolved
@@ -9,15 +9,11 @@
     },
 };
 use alloy::{
-<<<<<<< HEAD
     consensus::{
         transaction::Recovered, BlockHeader, SignableTransaction, Transaction as AnchorTransaction,
         TxEnvelope,
     },
-=======
-    consensus::{transaction::Recovered, BlockHeader, SignableTransaction, TxEnvelope},
     contract::Error as ContractError,
->>>>>>> ad77b02f
     eips::BlockNumberOrTag,
     network::{Ethereum, EthereumWallet, NetworkWallet, TransactionBuilder},
     primitives::{Address, BlockNumber, B256},
@@ -181,22 +177,31 @@
     }
 
     pub async fn get_latest_l2_block_id(&self) -> Result<u64, Error> {
-        self.taiko_geth_provider_ws
+        let block_number = self.taiko_geth_provider_ws
+            .read()
+            .await
             .get_block_number()
-            .await
-            .map_err(|e| anyhow::anyhow!("Failed to get latest L2 block: {}", e))
+            .await;
+
+        self.check_for_ws_provider_failure(block_number, "Failed to get latest L2 block number")
+            .await
     }
 
     pub async fn get_l2_block_by_number(
         &self,
         number: u64,
     ) -> Result<alloy::rpc::types::Block, Error> {
+        let block_by_number = self
+            .taiko_geth_provider_ws
+            .read()
+            .await
+            .get_block_by_number(BlockNumberOrTag::Latest)
+            .await;
+
         let block = self
-            .taiko_geth_provider_ws
-            .get_block_by_number(BlockNumberOrTag::Latest)
-            .await
-            .map_err(|e| anyhow::anyhow!("Failed to get L2 block: {}", e))?
-            .ok_or(anyhow::anyhow!("L2 block not found"))?;
+            .check_for_ws_provider_failure(block_by_number, "Failed to get L2 block by number")
+            .await?
+            .ok_or(anyhow::anyhow!("Failed to get L2 block: value is None"))?;
         Ok(block)
     }
 
