--- conflicted
+++ resolved
@@ -9,11 +9,10 @@
     },
 };
 use alloy::{
-<<<<<<< HEAD
-    consensus::{BlockHeader, SignableTransaction, Transaction as AnchorTransaction, TxEnvelope},
-=======
-    consensus::{transaction::Recovered, BlockHeader, SignableTransaction, TxEnvelope},
->>>>>>> 42670e09
+    consensus::{
+        transaction::Recovered, BlockHeader, SignableTransaction, Transaction as AnchorTransaction,
+        TxEnvelope,
+    },
     eips::BlockNumberOrTag,
     network::{Ethereum, EthereumWallet, NetworkWallet, TransactionBuilder},
     primitives::{Address, BlockNumber, B256},
@@ -181,7 +180,7 @@
     ) -> Result<alloy::rpc::types::Block, Error> {
         let block = self
             .taiko_geth_provider_ws
-            .get_block_by_number(BlockNumberOrTag::Latest, BlockTransactionsKind::Hashes)
+            .get_block_by_number(BlockNumberOrTag::Latest)
             .await
             .map_err(|e| anyhow::anyhow!("Failed to get L2 block: {}", e))?
             .ok_or(anyhow::anyhow!("L2 block not found"))?;
