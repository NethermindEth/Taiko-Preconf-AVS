--- conflicted
+++ resolved
@@ -1,12 +1,7 @@
 use crate::{
-<<<<<<< HEAD
-    ethereum_l1::{execution_layer::IPreconfTaskManager, EthereumL1},
-    mev_boost::{constraints::Constraint, MevBoost},
-=======
     bls::BLSService,
-    ethereum_l1::{execution_layer::PreconfTaskManager, slot_clock::Epoch, EthereumL1},
+    ethereum_l1::{execution_layer::PreconfTaskManager, EthereumL1},
     mev_boost::MevBoost,
->>>>>>> 9c408500
     taiko::{l2_tx_lists::RPCReplyL2TxLists, Taiko},
     utils::{
         block_proposed::BlockProposed, commit::L2TxListsCommit,
