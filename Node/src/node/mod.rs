--- conflicted
+++ resolved
@@ -334,7 +334,6 @@
             if current_status.is_submitter() {
                 // We start preconfirmation in the middle of the epoch.
                 // Need to check for unproposed L2 blocks.
-<<<<<<< HEAD
                 if let Err(err) = self.check_for_missing_proposed_batches().await {
                     error!(
                         "Shutdown: Failed to verify proposed batches on startup: {}",
@@ -348,50 +347,36 @@
                 }
             } else {
                 // It is for handover window
-                let (taiko_geth_height, slot_should_be_skipped) =
-                    self.wait_for_taiko_driver_sync_with_geth().await;
-                let verification_slot = self.ethereum_l1.slot_clock.get_next_epoch_start_slot()?;
-                let verifier_result = verifier::Verifier::new_with_taiko_height(
-                    taiko_geth_height,
-                    self.taiko.clone(),
-                    self.batch_manager.clone_without_batches(),
-                    verification_slot,
-                )
-                .await;
-                match verifier_result {
-                    Ok(verifier) => {
-                        self.verifier = Some(verifier);
+                if let Some(taiko_geth_height) = self
+                    .get_last_synced_block_height_between_taiko_geth_and_the_driver()
+                    .await
+                {
+                    let verification_slot =
+                        self.ethereum_l1.slot_clock.get_next_epoch_start_slot()?;
+                    let verifier_result = verifier::Verifier::new_with_taiko_height(
+                        taiko_geth_height,
+                        self.taiko.clone(),
+                        self.batch_manager.clone_without_batches(),
+                        verification_slot,
+                    )
+                    .await;
+                    match verifier_result {
+                        Ok(verifier) => {
+                            self.verifier = Some(verifier);
+                        }
+                        Err(err) => {
+                            error!("Shutdown: Failed to create verifier: {}", err);
+                            self.cancel_token.cancel();
+                            return Err(anyhow::anyhow!(
+                                "Shutdown: Failed to create verifier on startup: {}",
+                                err
+                            ));
+                        }
                     }
-                    Err(err) => {
-                        error!("Shutdown: Failed to create verifier: {}", err);
-                        self.cancel_token.cancel();
-                        return Err(anyhow::anyhow!(
-                            "Shutdown: Failed to create verifier on startup: {}",
-                            err
-                        ));
-                    }
-                }
-
-                if slot_should_be_skipped {
+                } else {
+                    // skip slot driver is not synced with geth
                     return Ok(());
                 }
-=======
-                self.verify_proposed_batches().await?;
-            }
-
-            if let Some(taiko_geth_height) = self
-                .get_last_synced_block_height_between_taiko_geth_and_the_driver()
-                .await
-            {
-                self.verifier = Box::new(verifier::Verifier::new_with_taiko_height(
-                    taiko_geth_height,
-                    self.taiko.clone(),
-                    self.batch_manager.clone_without_batches(),
-                ));
-            } else {
-                // skip slot driver is not synced with geth
-                return Ok(());
->>>>>>> 82aa5e91
             }
         }
 
