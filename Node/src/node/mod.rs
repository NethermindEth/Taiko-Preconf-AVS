--- conflicted
+++ resolved
@@ -27,11 +27,8 @@
     preconf_heartbeat_ms: u64,
     operator: Operator,
     batch_manager: BatchManager,
-<<<<<<< HEAD
     thresholds: Thresholds,
-=======
     verifier: Option<verifier::Verifier>,
->>>>>>> c9ce0a8a
 }
 
 impl Node {
@@ -45,11 +42,8 @@
         handover_start_buffer_ms: u64,
         l1_height_lag: u64,
         batch_builder_config: BatchBuilderConfig,
-<<<<<<< HEAD
         thresholds: Thresholds,
-=======
         simulate_not_submitting_at_the_end_of_epoch: bool,
->>>>>>> c9ce0a8a
     ) -> Result<Self, Error> {
         info!(
             "Batch builder config:\n\
@@ -81,11 +75,8 @@
             ethereum_l1,
             preconf_heartbeat_ms,
             operator,
-<<<<<<< HEAD
             thresholds,
-=======
             verifier: None,
->>>>>>> c9ce0a8a
         })
     }
 
