use crate::{
    bls::BLSService,
    ethereum_l1::{execution_layer::PreconfTaskManager, EthereumL1},
    mev_boost::MevBoost,
    taiko::{l2_tx_lists::RPCReplyL2TxLists, Taiko},
    utils::{
        block_proposed::BlockProposed, commit::L2TxListsCommit,
        preconfirmation_message::PreconfirmationMessage,
        preconfirmation_proof::PreconfirmationProof, types::*,
    },
};
use anyhow::{anyhow as any_err, Error};
use beacon_api_client::ProposerDuty;
use operator::{Operator, Status as OperatorStatus};
use std::sync::atomic::Ordering;
use std::{
    collections::HashMap,
    sync::{atomic::AtomicBool, Arc},
};
use tokio::sync::{
    mpsc::{Receiver, Sender},
    Mutex,
};
use tokio::time::{sleep, Duration};
use tracing::info;

pub mod block_proposed_receiver;
pub mod lookahead_updated_receiver;
mod operator;
mod preconfirmation_helper;
use preconfirmation_helper::PreconfirmationHelper;

const OLDEST_BLOCK_DISTANCE: u64 = 256;

pub struct Node {
    taiko: Arc<Taiko>,
    node_block_proposed_rx: Option<Receiver<BlockProposed>>,
    node_to_p2p_tx: Sender<Vec<u8>>,
    p2p_to_node_rx: Option<Receiver<Vec<u8>>>,
    gas_used: u64,
    ethereum_l1: Arc<EthereumL1>,
    mev_boost: MevBoost,
    epoch: Epoch,
    cl_lookahead: Vec<ProposerDuty>,
    lookahead_preconfer_buffer: Option<[PreconfTaskManager::LookaheadBufferEntry; 64]>,
    l2_slot_duration_sec: u64,
    preconfirmed_blocks: Arc<Mutex<HashMap<u64, PreconfirmationProof>>>,
    is_preconfer_now: Arc<AtomicBool>,
    preconfirmation_txs: Arc<Mutex<HashMap<u64, Vec<u8>>>>, // block_id -> tx
    operator: Operator,
    preconfirmation_helper: PreconfirmationHelper,
    bls_service: Arc<BLSService>,
}

impl Node {
    pub async fn new(
        node_rx: Receiver<BlockProposed>,
        node_to_p2p_tx: Sender<Vec<u8>>,
        p2p_to_node_rx: Receiver<Vec<u8>>,
        taiko: Arc<Taiko>,
        ethereum_l1: Arc<EthereumL1>,
        mev_boost: MevBoost,
        l2_slot_duration_sec: u64,
        bls_service: Arc<BLSService>,
    ) -> Result<Self, Error> {
        let current_epoch = ethereum_l1.slot_clock.get_current_epoch()?;
        let operator = Operator::new(ethereum_l1.clone(), current_epoch)?;
        Ok(Self {
            taiko,
            node_block_proposed_rx: Some(node_rx),
            node_to_p2p_tx,
            p2p_to_node_rx: Some(p2p_to_node_rx),
            gas_used: 0,
            ethereum_l1,
            mev_boost,
            epoch: current_epoch,
            cl_lookahead: vec![],
            lookahead_preconfer_buffer: None,
            l2_slot_duration_sec,
            preconfirmed_blocks: Arc::new(Mutex::new(HashMap::new())),
            is_preconfer_now: Arc::new(AtomicBool::new(false)),
            preconfirmation_txs: Arc::new(Mutex::new(HashMap::new())),
            operator,
            preconfirmation_helper: PreconfirmationHelper::new(),
            bls_service,
        })
    }

    /// Consumes the Node and starts two loops:
    /// one for handling incoming messages and one for the block preconfirmation
    pub async fn entrypoint(mut self) -> Result<(), Error> {
        tracing::info!("Starting node");
        self.start_new_msg_receiver_thread();
        self.preconfirmation_loop().await;
        Ok(())
    }

    fn start_new_msg_receiver_thread(&mut self) {
        let preconfirmed_blocks = self.preconfirmed_blocks.clone();
        let ethereum_l1 = self.ethereum_l1.clone();
        let taiko = self.taiko.clone();
        let is_preconfer_now = self.is_preconfer_now.clone();
        let preconfirmation_txs = self.preconfirmation_txs.clone();
        if let (Some(node_rx), Some(p2p_to_node_rx)) = (
            self.node_block_proposed_rx.take(),
            self.p2p_to_node_rx.take(),
        ) {
            tokio::spawn(async move {
                Self::handle_incoming_messages(
                    node_rx,
                    p2p_to_node_rx,
                    preconfirmed_blocks,
                    ethereum_l1,
                    taiko,
                    is_preconfer_now,
                    preconfirmation_txs,
                )
                .await;
            });
        } else {
            tracing::error!("Some of the node_rx, p2p_to_node_rx, or lookahead_updated_rx has already been moved");
        }
    }

    async fn handle_incoming_messages(
        mut node_rx: Receiver<BlockProposed>,
        mut p2p_to_node_rx: Receiver<Vec<u8>>,
        preconfirmed_blocks: Arc<Mutex<HashMap<u64, PreconfirmationProof>>>,
        ethereum_l1: Arc<EthereumL1>,
        taiko: Arc<Taiko>,
        is_preconfer_now: Arc<AtomicBool>,
        preconfirmation_txs: Arc<Mutex<HashMap<u64, Vec<u8>>>>,
    ) {
        loop {
            tokio::select! {
                Some(block_proposed) = node_rx.recv() => {
                    if !is_preconfer_now.load(Ordering::Acquire) {
                        tracing::debug!("Node received block proposed event: {:?}", block_proposed);
                        if let Err(e) = Self::check_preconfirmed_blocks_correctness(&preconfirmed_blocks, taiko.chain_id, &block_proposed, ethereum_l1.clone()).await {
                            tracing::error!("Failed to check preconfirmed blocks correctness: {}", e);
                        }
                        if let Err(e) = Self::clean_old_blocks(&preconfirmed_blocks, block_proposed.block_id).await {
                            tracing::error!("Failed to clean old blocks: {}", e);
                        }
                    } else {
                        tracing::debug!("Node is Preconfer and received block proposed event: {:?}", block_proposed);
                        preconfirmation_txs.lock().await.remove(&block_proposed.block_id);
                    }
                },
                Some(p2p_message) = p2p_to_node_rx.recv() => {
                    if !is_preconfer_now.load(Ordering::Acquire) {
                        let msg: PreconfirmationMessage = p2p_message.into();
                        tracing::debug!("Node received message from p2p: {:?}", msg);
                        Self::check_preconfirmation_message(msg, &preconfirmed_blocks, ethereum_l1.clone(), taiko.clone()).await;
                    } else {
                        tracing::debug!("Node is Preconfer and received message from p2p: {:?}", p2p_message);
                    }
                }
            }
        }
    }

    async fn check_preconfirmation_message(
        msg: PreconfirmationMessage,
        preconfirmed_blocks: &Arc<Mutex<HashMap<u64, PreconfirmationProof>>>,
        ethereum_l1: Arc<EthereumL1>,
        taiko: Arc<Taiko>,
    ) {
        tracing::debug!("Node received message from p2p: {:?}", msg);
        // TODO check valid preconfer
        // check hash
        match L2TxListsCommit::from_preconf(msg.block_height, msg.tx_list_bytes, taiko.chain_id)
            .hash()
        {
            Ok(hash) => {
                if hash == msg.proof.commit_hash {
                    // check signature
                    match ethereum_l1
                        .execution_layer
                        .recover_address_from_msg(&msg.proof.commit_hash, &msg.proof.signature)
                    {
                        Ok(_) => {
                            // Add to preconfirmation map
                            preconfirmed_blocks
                                .lock()
                                .await
                                .insert(msg.block_height, msg.proof);
                            // Advance head
                            if let Err(e) = taiko
                                .advance_head_to_new_l2_block(msg.tx_lists, msg.gas_used)
                                .await
                            {
                                tracing::error!(
                                    "Failed to advance head: {} for block_id: {}",
                                    e,
                                    msg.block_height
                                );
                            }
                        }
                        Err(e) => {
                            tracing::error!(
                                "Failed to check signature: {} for block_id: {}",
                                e,
                                msg.block_height
                            );
                        }
                    }
                } else {
                    tracing::warn!(
                        "Preconfirmatoin hash is not correct for block_id: {}",
                        msg.block_height
                    );
                }
            }
            Err(e) => {
                tracing::warn!("Failed to calculate hash: {}", e);
            }
        }
    }

    async fn check_preconfirmed_blocks_correctness(
        preconfirmed_blocks: &Arc<Mutex<HashMap<u64, PreconfirmationProof>>>,
        chain_id: u64,
        block_proposed: &BlockProposed,
        ethereum_l1: Arc<EthereumL1>,
    ) -> Result<(), Error> {
        let preconfirmed_blocks = preconfirmed_blocks.lock().await;
        if let Some(block) = preconfirmed_blocks.get(&block_proposed.block_id) {
            //Signature is already verified on precof insertion
            if block.commit_hash != block_proposed.tx_list_hash {
                // TODO: simulate proveIncorrectPreconfirmation instead of checking
                info!(
                    "Block tx_list_hash is not correct for block_id: {}. Calling proof of incorrect preconfirmation.",
                    block_proposed.block_id
                );
                ethereum_l1
                    .execution_layer
                    .prove_incorrect_preconfirmation(
                        block_proposed.block_id,
                        chain_id,
                        block.commit_hash,
                        block.signature,
                    )
                    .await?;
            }
        }
        Ok(())
    }

    async fn preconfirmation_loop(&mut self) {
        // Synchronize with L1 Slot Start Time
        let duration_to_next_slot = self.ethereum_l1.slot_clock.duration_to_next_slot().unwrap();
        sleep(duration_to_next_slot).await;
        // start preconfirmation loop
        let mut interval = tokio::time::interval(Duration::from_secs(self.l2_slot_duration_sec));
        loop {
            interval.tick().await;

            if let Err(err) = self.main_block_preconfirmation_step().await {
                tracing::error!("Failed to execute main block preconfirmation step: {}", err);
            }
        }
    }

    async fn main_block_preconfirmation_step(&mut self) -> Result<(), Error> {
        let current_epoch = self.ethereum_l1.slot_clock.get_current_epoch()?;
        if current_epoch != self.epoch {
<<<<<<< HEAD
            self.new_epoch_started(current_epoch).await?;
=======
            tracing::debug!(
                "Current epoch changed from {} to {}",
                self.epoch,
                current_epoch
            );
            self.epoch = current_epoch;

            self.operator = Operator::new(self.ethereum_l1.clone(), current_epoch)?;
            self.operator.update_preconfer_lookahead_for_epoch().await?;

            self.cl_lookahead = self
                .ethereum_l1
                .consensus_layer
                .get_lookahead(self.epoch + 1)
                .await?;
            self.lookahead_preconfer_buffer = Some(
                self.ethereum_l1
                    .execution_layer
                    .get_lookahead_preconfer_buffer()
                    .await?,
            );
>>>>>>> 9aee5523
        }

        let current_slot = self.ethereum_l1.slot_clock.get_current_slot()?;

        match self.operator.get_status(current_slot).await? {
            OperatorStatus::PreconferAndProposer => {
                self.preconfirm_last_slot().await?;
            }
            OperatorStatus::Preconfer => {
                if !self.is_preconfer_now.load(Ordering::Acquire) {
                    self.is_preconfer_now.store(true, Ordering::Release);
                    self.start_propose().await?;
                }
                self.preconfirm_block(true).await?;
            }
            OperatorStatus::None => {
                tracing::debug!("Not my slot to preconfirm: {}", current_slot);
            }
        }

        Ok(())
    }

    async fn new_epoch_started(&mut self, new_epoch: u64) -> Result<(), Error> {
        tracing::debug!("Current epoch changed from {} to {}", self.epoch, new_epoch);
        let new_epoch_timestamp = self
            .ethereum_l1
            .slot_clock
            .get_epoch_begin_timestamp(new_epoch)?;

        self.epoch = new_epoch;

        self.operator = Operator::new(self.ethereum_l1.clone());
        self.operator
            .update_preconfer_lookahead_for_epoch(new_epoch_timestamp, &self.cl_lookahead)
            .await?;

        self.cl_lookahead = self
            .ethereum_l1
            .consensus_layer
            .get_lookahead(self.epoch + 1)
            .await?;
        self.lookahead_preconfer_buffer = Some(
            self.ethereum_l1
                .execution_layer
                .get_lookahead_preconfer_buffer()
                .await?,
        );

        Ok(())
    }

    async fn get_lookahead_params(
        &mut self,
    ) -> Result<(u64, Vec<PreconfTaskManager::LookaheadSetParam>), Error> {
        let current_timestamp = std::time::SystemTime::now()
            .duration_since(std::time::UNIX_EPOCH)?
            .as_secs();

        let lookahead_pointer = self
            .lookahead_preconfer_buffer
            .as_ref()
            .ok_or(anyhow::anyhow!(
                "get_lookahead_params: lookahead_preconfer_buffer is None"
            ))?
            .iter()
            .position(|entry| {
                entry.preconfer == self.ethereum_l1.execution_layer.get_preconfer_address()
                    && current_timestamp > entry.prevTimestamp
                    && current_timestamp <= entry.timestamp
            })
            .ok_or(anyhow::anyhow!(
                "get_lookahead_params: Preconfer not found in lookahead"
            ))? as u64;

        if self.operator.should_post_lookahead().await? {
            let lookahead_params = self
                .ethereum_l1
                .execution_layer
                .get_lookahead_params_for_epoch_using_cl_lookahead(
                    self.ethereum_l1
                        .slot_clock
                        .get_epoch_begin_timestamp(self.epoch + 1)?,
                    &self.cl_lookahead,
                )
                .await?;

            return Ok((lookahead_pointer, lookahead_params));
        }

        Ok((lookahead_pointer, vec![]))
    }

    async fn preconfirm_last_slot(&mut self) -> Result<(), Error> {
        self.preconfirm_block(false).await?;
        if self
            .preconfirmation_helper
            .is_last_final_slot_perconfirmation()
        {
            // Last(4th) perconfirmation when we are proposer and preconfer
            self.is_preconfer_now.store(false, Ordering::Release);

            let mut preconfirmation_txs = self.preconfirmation_txs.lock().await;
            if !preconfirmation_txs.is_empty() {
                // Build constraints
                let constraints: Vec<Vec<u8>> = preconfirmation_txs
                    .iter()
                    .map(|(_, value)| value.clone())
                    .collect();

                self.mev_boost
                    .force_inclusion(
                        constraints,
                        self.ethereum_l1.clone(),
                        self.bls_service.clone(),
                    )
                    .await?;

                preconfirmation_txs.clear();
            }
        } else {
            // Increment perconfirmations count when we are proposer and preconfer
            self.preconfirmation_helper
                .increment_final_slot_perconfirmation();
        }

        Ok(())
    }

    async fn start_propose(&mut self) -> Result<(), Error> {
        // get L1 preconfer wallet nonce
        let nonce = self
            .ethereum_l1
            .execution_layer
            .get_preconfer_nonce()
            .await?;

        self.preconfirmation_helper.init(nonce);
        Ok(())
    }

    async fn preconfirm_block(&mut self, send_to_contract: bool) -> Result<(), Error> {
        tracing::debug!(
            "Preconfirming for the slot: {:?}",
            self.ethereum_l1.slot_clock.get_current_slot()?
        );

        let (lookahead_pointer, lookahead_params) = self.get_lookahead_params().await?;

        let pending_tx_lists = self.taiko.get_pending_l2_tx_lists().await?;
        if pending_tx_lists.tx_list_bytes.is_empty() {
            return Ok(());
        }

        let new_block_height = pending_tx_lists.parent_block_id + 1;
        let nonce = self.preconfirmation_helper.get_next_nonce();

        let (commit_hash, signature) =
            self.generate_commit_hash_and_signature(&pending_tx_lists, new_block_height)?;

        let proof = PreconfirmationProof {
            commit_hash,
            signature,
        };
        let preconf_message = PreconfirmationMessage {
            block_height: new_block_height,
            tx_lists: pending_tx_lists.tx_lists.clone(),
            tx_list_bytes: pending_tx_lists.tx_list_bytes[0].clone(), //TODO: handle rest tx lists
            gas_used: self.gas_used,
            proof: proof.clone(),
        };
        self.send_preconfirmations_to_the_avs_p2p(preconf_message.clone())
            .await?;
        self.taiko
            .advance_head_to_new_l2_block(pending_tx_lists.tx_lists, self.gas_used)
            .await?;
        let tx = self
            .ethereum_l1
            .execution_layer
            .propose_new_block(
                nonce,
                pending_tx_lists.tx_list_bytes[0].clone(), //TODO: handle rest tx lists
                pending_tx_lists.parent_meta_hash,
                lookahead_pointer,
                lookahead_params,
                send_to_contract,
            )
            .await?;

        // insert transaction
        self.preconfirmation_txs
            .lock()
            .await
            .insert(new_block_height, tx);

        self.preconfirmed_blocks
            .lock()
            .await
            .insert(new_block_height, proof);

        Ok(())
    }

    // TODO: use web3signer to sign the message
    fn generate_commit_hash_and_signature(
        &self,
        reply: &RPCReplyL2TxLists,
        block_height: u64,
    ) -> Result<([u8; 32], [u8; 65]), Error> {
        let commit = L2TxListsCommit::new(reply, block_height, self.taiko.chain_id);
        let hash = commit.hash()?;
        let signature = self
            .ethereum_l1
            .execution_layer
            .sign_message_with_private_ecdsa_key(&hash[..])?;
        Ok((hash, signature))
    }

    async fn clean_old_blocks(
        preconfirmed_blocks: &Arc<Mutex<HashMap<u64, PreconfirmationProof>>>,
        current_block_height: u64,
    ) -> Result<(), Error> {
        let oldest_block_to_keep = current_block_height - OLDEST_BLOCK_DISTANCE;
        let mut preconfirmed_blocks = preconfirmed_blocks.lock().await;
        preconfirmed_blocks.retain(|block_height, _| block_height >= &oldest_block_to_keep);
        Ok(())
    }

    async fn send_preconfirmations_to_the_avs_p2p(
        &self,
        message: PreconfirmationMessage,
    ) -> Result<(), Error> {
        self.node_to_p2p_tx
            .send(message.into())
            .await
            .map_err(|e| any_err!("Failed to send message to node_to_p2p_tx: {}", e))
    }
}<|MERGE_RESOLUTION|>--- conflicted
+++ resolved
@@ -265,31 +265,7 @@
     async fn main_block_preconfirmation_step(&mut self) -> Result<(), Error> {
         let current_epoch = self.ethereum_l1.slot_clock.get_current_epoch()?;
         if current_epoch != self.epoch {
-<<<<<<< HEAD
             self.new_epoch_started(current_epoch).await?;
-=======
-            tracing::debug!(
-                "Current epoch changed from {} to {}",
-                self.epoch,
-                current_epoch
-            );
-            self.epoch = current_epoch;
-
-            self.operator = Operator::new(self.ethereum_l1.clone(), current_epoch)?;
-            self.operator.update_preconfer_lookahead_for_epoch().await?;
-
-            self.cl_lookahead = self
-                .ethereum_l1
-                .consensus_layer
-                .get_lookahead(self.epoch + 1)
-                .await?;
-            self.lookahead_preconfer_buffer = Some(
-                self.ethereum_l1
-                    .execution_layer
-                    .get_lookahead_preconfer_buffer()
-                    .await?,
-            );
->>>>>>> 9aee5523
         }
 
         let current_slot = self.ethereum_l1.slot_clock.get_current_slot()?;
@@ -315,17 +291,10 @@
 
     async fn new_epoch_started(&mut self, new_epoch: u64) -> Result<(), Error> {
         tracing::debug!("Current epoch changed from {} to {}", self.epoch, new_epoch);
-        let new_epoch_timestamp = self
-            .ethereum_l1
-            .slot_clock
-            .get_epoch_begin_timestamp(new_epoch)?;
-
         self.epoch = new_epoch;
 
-        self.operator = Operator::new(self.ethereum_l1.clone());
-        self.operator
-            .update_preconfer_lookahead_for_epoch(new_epoch_timestamp, &self.cl_lookahead)
-            .await?;
+        self.operator = Operator::new(self.ethereum_l1.clone(), new_epoch)?;
+        self.operator.update_preconfer_lookahead_for_epoch().await?;
 
         self.cl_lookahead = self
             .ethereum_l1
