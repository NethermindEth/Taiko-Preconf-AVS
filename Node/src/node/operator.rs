use crate::{
    ethereum_l1::{
        execution_layer::{ExecutionLayer, PreconfOperator},
        slot_clock::{Clock, RealClock, SlotClock},
        EthereumL1,
    },
    shared::l2_slot_info::L2SlotInfo,
    taiko::{preconf_blocks::TaikoStatus, PreconfDriver, Taiko},
    utils::types::*,
};
use anyhow::Error;
use std::sync::Arc;
use tracing::warn;

pub struct Operator<
    T: PreconfOperator = ExecutionLayer,
    U: Clock = RealClock,
    V: PreconfDriver = Taiko,
> {
    execution_layer: Arc<T>,
    slot_clock: Arc<SlotClock<U>>,
    taiko: Arc<V>,
    handover_window_slots: u64,
    handover_start_buffer_ms: u64,
    next_operator: bool,
    continuing_role: bool,
    simulate_not_submitting_at_the_end_of_epoch: bool,
    was_preconfer: bool,
}

#[derive(Debug, PartialEq, Eq)]
pub struct Status {
    preconfer: bool,
    submitter: bool,
    preconfirmation_started: bool,
    end_of_sequencing: bool,
}

impl Status {
    pub fn is_preconfer(&self) -> bool {
        self.preconfer
    }

    pub fn is_submitter(&self) -> bool {
        self.submitter
    }

    pub fn is_preconfirmation_start_slot(&self) -> bool {
        self.preconfirmation_started
    }

    pub fn is_end_of_sequencing(&self) -> bool {
        self.end_of_sequencing
    }
}

const OPERATOR_TRANSITION_SLOTS: u64 = 1;

impl std::fmt::Display for Status {
    fn fmt(&self, f: &mut std::fmt::Formatter<'_>) -> std::fmt::Result {
        let mut roles = Vec::new();

        if self.preconfer {
            roles.push("Preconf");
        }

        if self.submitter {
            roles.push("Submit");
        }

        if self.end_of_sequencing {
            roles.push("EndOfSequencing");
        }

        if roles.is_empty() {
            write!(f, "No active roles")
        } else {
            write!(f, "{}", roles.join(", "))
        }
    }
}

impl Operator {
    pub fn new(
        ethereum_l1: &EthereumL1,
        taiko: Arc<Taiko>,
        handover_window_slots: u64,
        handover_start_buffer_ms: u64,
        simulate_not_submitting_at_the_end_of_epoch: bool,
    ) -> Result<Self, Error> {
        Ok(Self {
            execution_layer: ethereum_l1.execution_layer.clone(),
            slot_clock: ethereum_l1.slot_clock.clone(),
            taiko,
            handover_window_slots,
            handover_start_buffer_ms,
            next_operator: false,
            continuing_role: false,
            simulate_not_submitting_at_the_end_of_epoch,
            was_preconfer: false,
        })
    }
}

impl<T: PreconfOperator, U: Clock, V: PreconfDriver> Operator<T, U, V> {
    /// Get the current status of the operator based on the current L1 and L2 slots
    pub async fn get_status(&mut self, l2_slot_info: &L2SlotInfo) -> Result<Status, Error> {
        let l1_slot = self.slot_clock.get_current_slot_of_epoch()?;

        // For the first N slots of the new epoch, use the next operator from the previous epoch
        // it's because of the delay that L1 updates the current operator after the epoch has changed.
        let current_operator = if l1_slot < OPERATOR_TRANSITION_SLOTS {
            self.next_operator
        } else {
            self.next_operator = match self.execution_layer.is_operator_for_next_epoch().await {
                Ok(val) => val,
                Err(e) => {
                    warn!("Warning: failed to check next epoch operator: {:?}", e);
                    false
                }
            };
            let current_operator = self.execution_layer.is_operator_for_current_epoch().await?;
            self.continuing_role = current_operator && self.next_operator;
            current_operator
        };

        let handover_window = self.is_handover_window(l1_slot);
        let preconfer = self
            .is_preconfer(current_operator, handover_window, l1_slot, l2_slot_info)
            .await?;
        let preconfirmation_started = self.is_preconfirmation_start_l2_slot(preconfer);
        self.was_preconfer = preconfer;
        let submitter = self.is_submitter(current_operator, handover_window);
        let end_of_sequencing = self.is_end_of_sequencing(preconfer, submitter, l1_slot)?;

        Ok(Status {
            preconfer,
            submitter,
            preconfirmation_started,
            end_of_sequencing,
        })
    }

    fn is_end_of_sequencing(
        &self,
        preconfer: bool,
        submitter: bool,
        l1_slot: Slot,
    ) -> Result<bool, Error> {
        let slot_before_handover_window = self.is_l2_slot_before_handover_window(l1_slot)?;
        Ok(!self.continuing_role && preconfer && submitter && slot_before_handover_window)
    }

    fn is_l2_slot_before_handover_window(&self, l1_slot: Slot) -> Result<bool, Error> {
        let end_l1_slot = self.slot_clock.get_slots_per_epoch() - self.handover_window_slots - 1;
        if l1_slot == end_l1_slot {
            let l2_slot = self.slot_clock.get_current_l2_slot_within_l1_slot()?;
            Ok(l2_slot + 1 == self.slot_clock.get_number_of_l2_slots_per_l1())
        } else {
            Ok(false)
        }
    }

    async fn is_preconfer(
        &self,
        current_operator: bool,
        handover_window: bool,
        l1_slot: Slot,
        l2_slot_info: &L2SlotInfo,
    ) -> Result<bool, Error> {
        if handover_window {
            return Ok(self.next_operator
                && (current_operator // an operator for current and next epoch, handover buffer doesn't matter
                || !self.is_handover_buffer(l1_slot, l2_slot_info).await?));
        }

        Ok(current_operator)
    }

    async fn is_handover_buffer(
        &self,
        l1_slot: Slot,
        l2_slot_info: &L2SlotInfo,
    ) -> Result<bool, Error> {
        if self.get_ms_from_handover_window_start(l1_slot)? <= self.handover_start_buffer_ms {
            let driver_status = self.taiko.get_status().await?;
            tracing::debug!(
                "Is handover buffer, end_of_sequencing_block_hash: {}",
                driver_status.end_of_sequencing_block_hash
            );
            return Ok(!self.end_of_sequencing_marker_received(&driver_status, l2_slot_info));
        }

        Ok(false)
    }

    fn end_of_sequencing_marker_received(
        &self,
        driver_status: &TaikoStatus,
        l2_slot_info: &L2SlotInfo,
    ) -> bool {
        *l2_slot_info.parent_hash() == driver_status.end_of_sequencing_block_hash
    }

    fn is_submitter(&self, current_operator: bool, handover_window: bool) -> bool {
        if handover_window && self.simulate_not_submitting_at_the_end_of_epoch {
            return false;
        }

        current_operator
    }

    fn is_preconfirmation_start_l2_slot(&self, preconfer: bool) -> bool {
        !self.was_preconfer && preconfer
    }

    fn is_handover_window(&self, slot: Slot) -> bool {
        self.slot_clock
            .is_slot_in_last_n_slots_of_epoch(slot, self.handover_window_slots)
    }

    fn get_ms_from_handover_window_start(&self, l1_slot: Slot) -> Result<u64, Error> {
        let result: u64 = self
            .slot_clock
            .time_from_n_last_slots_of_epoch(l1_slot, self.handover_window_slots)?
            .as_millis()
            .try_into()
            .map_err(|err| {
                anyhow::anyhow!("is_handover_window: Field to covert u128 to u64: {:?}", err)
            })?;
        Ok(result)
    }
}

#[cfg(test)]
mod tests {
    use super::*;
    use crate::ethereum_l1::slot_clock::mock::*;
    use crate::taiko::preconf_blocks;
    const HANDOVER_WINDOW_SLOTS: i64 = 6;
    use alloy::primitives::B256;
    struct ExecutionLayerMock {
        current_operator: bool,
        next_operator: bool,
    }

    impl PreconfOperator for ExecutionLayerMock {
        async fn is_operator_for_current_epoch(&self) -> Result<bool, Error> {
            Ok(self.current_operator)
        }

        async fn is_operator_for_next_epoch(&self) -> Result<bool, Error> {
            Ok(self.next_operator)
        }
    }

    struct TaikoMock {
        end_of_sequencing_block_hash: B256,
    }

    impl PreconfDriver for TaikoMock {
        async fn get_status(&self) -> Result<preconf_blocks::TaikoStatus, Error> {
            Ok(preconf_blocks::TaikoStatus {
                end_of_sequencing_block_hash: self.end_of_sequencing_block_hash.clone(),
                highest_unsafe_l2_payload_block_id: 0,
            })
        }
    }

    fn get_l2_slot_info() -> L2SlotInfo {
        L2SlotInfo::new(
            0,
            0,
            0,
            B256::from([
                0x1, 0x1, 0x1, 0x1, 0x1, 0x1, 0x1, 0x1, 0x1, 0x1, 0x1, 0x1, 0x1, 0x1, 0x1, 0x1,
                0x1, 0x1, 0x1, 0x1, 0x1, 0x1, 0x1, 0x1, 0x1, 0x1, 0x1, 0x1, 0x1, 0x1, 0x1, 0x1,
            ]),
            0,
        )
    }

    #[tokio::test]
    async fn test_end_of_sequencing() {
        // End of sequencing
        let mut operator = create_operator(
            (31 - HANDOVER_WINDOW_SLOTS) * 12 + 5 * 2, // l1 slot before handover window, 5th l2 slot
            true,
            false,
        );
        operator.next_operator = false;
        operator.was_preconfer = true;
        operator.continuing_role = false;
        assert_eq!(
            operator.get_status(&get_l2_slot_info()).await.unwrap(),
            Status {
                preconfer: true,
                submitter: true,
                preconfirmation_started: false,
                end_of_sequencing: true,
            }
        );
        // Not a preconfer and submiter
        let mut operator = create_operator(
            (31 - HANDOVER_WINDOW_SLOTS) * 12 + 5 * 2, // l1 slot before handover window, 5th l2 slot
            false,
            false,
        );
        operator.next_operator = false;
        operator.was_preconfer = false;
        operator.continuing_role = false;
        assert_eq!(
            operator.get_status(&get_l2_slot_info()).await.unwrap(),
            Status {
                preconfer: false,
                submitter: false,
                preconfirmation_started: false,
                end_of_sequencing: false,
            }
        );
        // Continuing role
        let mut operator = create_operator(
            (31 - HANDOVER_WINDOW_SLOTS) * 12 + 5 * 2, // l1 slot before handover window, 5th l2 slot
            true,
            true,
        );
        operator.next_operator = true;
        operator.was_preconfer = true;
        operator.continuing_role = true;
        assert_eq!(
            operator.get_status(&get_l2_slot_info()).await.unwrap(),
            Status {
                preconfer: true,
                submitter: true,
                preconfirmation_started: false,
                end_of_sequencing: false,
            }
        );
        // Not correct l2 slot
        let mut operator = create_operator(
            (31 - HANDOVER_WINDOW_SLOTS) * 12 + 4 * 2, // l1 slot before handover window, 4th l2 slot
            true,
            false,
        );
        operator.next_operator = false;
        operator.was_preconfer = true;
        operator.continuing_role = false;
        assert_eq!(
            operator.get_status(&get_l2_slot_info()).await.unwrap(),
            Status {
                preconfer: true,
                submitter: true,
<<<<<<< HEAD
=======
                verifier: false,
                preconfirmation_started: false,
                end_of_sequencing: false,
            }
        );
    }

    #[tokio::test]
    async fn test_get_preconfer_and_verifier_status() {
        let mut operator = create_operator(
            32 * 12 + 2, // first l1 slot, second l2 slot
            true,
            false,
        );
        operator.next_operator = true;
        operator.was_preconfer = true;
        operator.continuing_role = false;
        assert_eq!(
            operator.get_status(&get_l2_slot_info()).await.unwrap(),
            Status {
                preconfer: true,
                submitter: false,
                verifier: true,
                preconfirmation_started: false,
                end_of_sequencing: false,
            }
        );

        let mut operator = create_operator(
            32 * 12 + 2, // first l1 slot, second l2 slot
            false,
            false,
        );
        operator.was_preconfer = true;
        operator.continuing_role = true;
        assert_eq!(
            operator.get_status(&get_l2_slot_info()).await.unwrap(),
            Status {
                preconfer: false,
                submitter: false,
                verifier: false,
>>>>>>> 82aa5e91
                preconfirmation_started: false,
                end_of_sequencing: false,
            }
        );
    }

    #[tokio::test]
    async fn test_get_second_slot_status() {
        let mut operator = create_operator(
            32 * 12 + 12 + 2, // second l1 slot, second l2 slot
            true,
            false,
        );
        operator.next_operator = true;
        operator.was_preconfer = true;
        assert_eq!(
            operator.get_status(&get_l2_slot_info()).await.unwrap(),
            Status {
                preconfer: true,
                submitter: true,
                preconfirmation_started: false,
                end_of_sequencing: false,
            }
        );

        let mut operator = create_operator(
            32 * 12 + 12 + 2, // second l1 slot, second l2 slot
            false,
            false,
        );
        operator.was_preconfer = true;
        assert_eq!(
            operator.get_status(&get_l2_slot_info()).await.unwrap(),
            Status {
                preconfer: false,
                submitter: false,
                preconfirmation_started: false,
                end_of_sequencing: false,
            }
        );
    }

    #[tokio::test]
    async fn test_get_preconfer_status() {
        let mut operator = create_operator(
            31 * 12, // last slot of epoch
            false,
            true,
        );
        assert_eq!(
            operator.get_status(&get_l2_slot_info()).await.unwrap(),
            Status {
                preconfer: true,
                submitter: false,
                preconfirmation_started: true,
                end_of_sequencing: false,
            }
        );

        let mut operator = create_operator(
            32 * 12, // first slot of next epoch
            true,
            false,
        );
        operator.next_operator = true;
        operator.was_preconfer = true;
        operator.continuing_role = false;
        assert_eq!(
            operator.get_status(&get_l2_slot_info()).await.unwrap(),
            Status {
                preconfer: true,
                submitter: true,
                preconfirmation_started: false,
                end_of_sequencing: false,
            }
        );

        let mut operator = create_operator(
            32 * 12, // first slot of next epoch
            true,
            false,
        );
        operator.next_operator = true;
        operator.was_preconfer = true;
        operator.continuing_role = true;
        assert_eq!(
            operator.get_status(&get_l2_slot_info()).await.unwrap(),
            Status {
                preconfer: true,
                submitter: true,
                preconfirmation_started: false,
                end_of_sequencing: false,
            }
        );
    }

    #[tokio::test]
    async fn test_get_none_status() {
        // Not an operator at all
        let mut operator = create_operator(
            20 * 12, // middle of epoch
            false,
            false,
        );
        assert_eq!(
            operator.get_status(&get_l2_slot_info()).await.unwrap(),
            Status {
                preconfer: false,
                submitter: false,
                preconfirmation_started: false,
                end_of_sequencing: false,
            }
        );

        // First slot of epoch, not nominated
        let mut operator = create_operator(
            32 * 12, // first slot of next epoch
            false,
            false,
        );
        assert_eq!(
            operator.get_status(&get_l2_slot_info()).await.unwrap(),
            Status {
                preconfer: false,
                submitter: false,
                preconfirmation_started: false,
                end_of_sequencing: false,
            }
        );

        let mut operator = create_operator(
            31 * 12, // last slot
            false,
            false,
        );
        assert_eq!(
            operator.get_status(&get_l2_slot_info()).await.unwrap(),
            Status {
                preconfer: false,
                submitter: false,
                preconfirmation_started: false,
                end_of_sequencing: false,
            }
        );
    }

    #[tokio::test]
    async fn test_get_preconfer_handover_buffer_status() {
        // Next operator in handover window, but still in buffer period
        let mut operator = create_operator(
            (32 - HANDOVER_WINDOW_SLOTS) * 12, // handover buffer
            false,
            true,
        );
        // Override the handover start buffer to be larger than the mock timestamp
        assert_eq!(
            operator.get_status(&get_l2_slot_info()).await.unwrap(),
            Status {
                preconfer: false,
                submitter: false,
                preconfirmation_started: false,
                end_of_sequencing: false,
            }
        );

        let mut operator = create_operator(
            (32 - HANDOVER_WINDOW_SLOTS + 1) * 12, // handover window after the buffer
            false,
            true,
        );
        // Override the handover start buffer to be larger than the mock timestamp
        assert_eq!(
            operator.get_status(&get_l2_slot_info()).await.unwrap(),
            Status {
                preconfer: true,
                submitter: false,
                preconfirmation_started: true,
                end_of_sequencing: false,
            }
        );
    }

    #[tokio::test]
    async fn test_get_preconfer_handover_buffer_status_with_end_of_sequencing_marker_received() {
        // Next operator in handover window, but still in buffer period
        let mut operator = create_operator_with_end_of_sequencing_marker_received(
            (32 - HANDOVER_WINDOW_SLOTS) * 12, // handover buffer
            false,
            true,
        );
        // Override the handover start buffer to be larger than the mock timestamp
        assert_eq!(
            operator
                .get_status(&L2SlotInfo::new(0, 0, 0, get_test_hash(), 0))
                .await
                .unwrap(),
            Status {
                preconfer: true,
                submitter: false,
                preconfirmation_started: true,
                end_of_sequencing: false,
            }
        );
    }

    #[tokio::test]
    async fn test_get_preconfer_and_l1_submitter_status() {
        // Current operator and next operator (continuing role)
        let mut operator = create_operator(
            31 * 12, // last slot of epoch (handover window)
            true,
            true,
        );
        assert_eq!(
            operator.get_status(&get_l2_slot_info()).await.unwrap(),
            Status {
                preconfer: true,
                submitter: true,
                preconfirmation_started: true,
                end_of_sequencing: false,
            }
        );

        // Current operator outside handover window
        let mut operator = create_operator(
            20 * 12, // middle of epoch
            true,
            false,
        );
        assert_eq!(
            operator.get_status(&get_l2_slot_info()).await.unwrap(),
            Status {
                preconfer: true,
                submitter: true,
                preconfirmation_started: true,
                end_of_sequencing: false,
            }
        );
    }

    #[tokio::test]
    async fn test_get_l1_submitter_status() {
        // Current operator but not next operator during handover window
        let mut operator = create_operator(
            31 * 12, // last slot of epoch
            true,
            false,
        );
        assert_eq!(
            operator.get_status(&get_l2_slot_info()).await.unwrap(),
            Status {
                preconfer: false,
                submitter: true,
                preconfirmation_started: false,
                end_of_sequencing: false,
            }
        );
    }

    #[tokio::test]
    async fn test_get_l1_statuses_for_operator_continuing_role() {
        let mut operator = create_operator(
            0, // first slot of epoch
            true, true,
        );
        operator.next_operator = true;
        operator.continuing_role = true;
        operator.was_preconfer = true;

        assert_eq!(
            operator.get_status(&get_l2_slot_info()).await.unwrap(),
            Status {
                preconfer: true,
                submitter: true,
                preconfirmation_started: false,
                end_of_sequencing: false,
            }
        );

        let mut operator = create_operator(
            1 * 12, // second slot of epoch
            true,
            true,
        );
        operator.next_operator = true;
        operator.continuing_role = true;
        operator.was_preconfer = true;
        assert_eq!(
            operator.get_status(&get_l2_slot_info()).await.unwrap(),
            Status {
                preconfer: true,
                submitter: true,
                preconfirmation_started: false,
                end_of_sequencing: false,
            }
        );

        let mut operator = create_operator(
            2 * 12, // third slot of epoch
            true,
            true,
        );
        operator.continuing_role = true;
        operator.was_preconfer = true;
        assert_eq!(
            operator.get_status(&get_l2_slot_info()).await.unwrap(),
            Status {
                preconfer: true,
                submitter: true,
                preconfirmation_started: false,
                end_of_sequencing: false,
            }
        );
    }

    #[tokio::test]
    async fn test_get_preconfirmation_started_status() {
        let mut operator = create_operator(
            31 * 12, // last slot of epoch
            false,
            true,
        );
        operator.was_preconfer = false;
        assert_eq!(
            operator.get_status(&get_l2_slot_info()).await.unwrap(),
            Status {
                preconfer: true,
                submitter: false,
                preconfirmation_started: true,
                end_of_sequencing: false,
            }
        );

        // second get_status call, preconfirmation_started should be false
        assert_eq!(
            operator.get_status(&get_l2_slot_info()).await.unwrap(),
            Status {
                preconfer: true,
                submitter: false,
                preconfirmation_started: false,
                end_of_sequencing: false,
            }
        );
    }

    fn create_operator(
        timestamp: i64,
        current_operator: bool,
        next_operator: bool,
    ) -> Operator<ExecutionLayerMock, MockClock, TaikoMock> {
        let mut slot_clock = SlotClock::<MockClock>::new(0, 0, 12, 32, 2000);
        slot_clock.clock.timestamp = timestamp; // second l1 slot, second l2 slot
        Operator {
            taiko: Arc::new(TaikoMock {
                end_of_sequencing_block_hash: B256::ZERO,
            }),
            execution_layer: Arc::new(ExecutionLayerMock {
                current_operator,
                next_operator,
            }),
            slot_clock: Arc::new(slot_clock),
            handover_window_slots: HANDOVER_WINDOW_SLOTS as u64,
            handover_start_buffer_ms: 1000,
            next_operator: false,
            continuing_role: false,
            simulate_not_submitting_at_the_end_of_epoch: false,
            was_preconfer: false,
        }
    }

    fn create_operator_with_end_of_sequencing_marker_received(
        timestamp: i64,
        current_operator: bool,
        next_operator: bool,
    ) -> Operator<ExecutionLayerMock, MockClock, TaikoMock> {
        let mut slot_clock = SlotClock::<MockClock>::new(0, 0, 12, 32, 2000);
        slot_clock.clock.timestamp = timestamp; // second l1 slot, second l2 slot
        Operator {
            taiko: Arc::new(TaikoMock {
                end_of_sequencing_block_hash: get_test_hash(),
            }),
            execution_layer: Arc::new(ExecutionLayerMock {
                current_operator,
                next_operator,
            }),
            slot_clock: Arc::new(slot_clock),
            handover_window_slots: HANDOVER_WINDOW_SLOTS as u64,
            handover_start_buffer_ms: 1000,
            next_operator: false,
            continuing_role: false,
            simulate_not_submitting_at_the_end_of_epoch: false,
            was_preconfer: false,
        }
    }

    fn get_test_hash() -> B256 {
        B256::from([
            0x12, 0x34, 0x56, 0x78, 0x90, 0xab, 0xcd, 0xef, 0x12, 0x34, 0x56, 0x78, 0x90, 0xab,
            0xcd, 0xef, 0x12, 0x34, 0x56, 0x78, 0x90, 0xab, 0xcd, 0xef, 0x12, 0x34, 0x56, 0x78,
            0x90, 0xab, 0xcd, 0xef,
        ])
    }
}<|MERGE_RESOLUTION|>--- conflicted
+++ resolved
@@ -350,9 +350,6 @@
             Status {
                 preconfer: true,
                 submitter: true,
-<<<<<<< HEAD
-=======
-                verifier: false,
                 preconfirmation_started: false,
                 end_of_sequencing: false,
             }
@@ -374,7 +371,6 @@
             Status {
                 preconfer: true,
                 submitter: false,
-                verifier: true,
                 preconfirmation_started: false,
                 end_of_sequencing: false,
             }
@@ -392,8 +388,6 @@
             Status {
                 preconfer: false,
                 submitter: false,
-                verifier: false,
->>>>>>> 82aa5e91
                 preconfirmation_started: false,
                 end_of_sequencing: false,
             }
