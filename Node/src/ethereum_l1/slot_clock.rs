#![allow(dead_code)] // TODO remove for production
use crate::utils::types::*;
use anyhow::Error;
use std::time::{Duration, SystemTime, UNIX_EPOCH};

/// Determines the present slot based upon a manually-incremented UNIX timestamp.
/// based on: https://github.com/sigp/lighthouse/blob/stable/common/slot_clock/src/manual_slot_clock.rs
pub struct SlotClock {
    genesis_slot: Slot,
    /// Duration from UNIX epoch to genesis.
    genesis_duration: Duration,
    /// The length of each slot.
    slot_duration: Duration,
    slots_per_epoch: u64,
}

impl SlotClock {
    pub fn new(
        genesis_slot: Slot,
        genesis_timestamp_sec: u64,
        slot_duration_sec: u64,
        slots_per_epoch: u64,
    ) -> Self {
        Self {
            genesis_slot,
            genesis_duration: Duration::from_secs(genesis_timestamp_sec),
            slot_duration: Duration::from_secs(slot_duration_sec),
            slots_per_epoch,
        }
    }

    pub fn get_slots_per_epoch(&self) -> u64 {
        self.slots_per_epoch
    }

    pub fn duration_to_next_slot(&self) -> Result<Duration, Error> {
        let now = SystemTime::now().duration_since(UNIX_EPOCH)?;
        self.duration_to_next_slot_from(now)
    }

    pub fn get_current_slot(&self) -> Result<Slot, Error> {
        let now = SystemTime::now().duration_since(UNIX_EPOCH)?;
        self.slot_of(now)
    }

    /// Returns the duration between `now` and the start of the next slot.
    pub fn duration_to_next_slot_from(&self, now: Duration) -> Result<Duration, Error> {
        if now < self.genesis_duration {
            Ok(self
                .genesis_duration
                .checked_sub(now)
                .ok_or(anyhow::anyhow!(
                    "duration_to_next_slot_from: Subtraction overflow"
                ))?)
        } else {
            self.duration_to_slot(self.slot_of(now)? + 1, now)
        }
    }

    pub fn duration_to_slot_from_now(&self, slot: Slot) -> Result<Duration, Error> {
        let now = SystemTime::now().duration_since(UNIX_EPOCH)?;
        self.duration_to_slot(slot, now)
    }

    pub fn slot_of(&self, now: Duration) -> Result<Slot, Error> {
        let genesis = self.genesis_duration;

        if now >= genesis {
            let since_genesis = now
                .checked_sub(genesis)
                .ok_or(anyhow::anyhow!("slot_of: Subtraction overflow"))?;
            let slot =
                Slot::from((since_genesis.as_millis() / self.slot_duration.as_millis()) as u64);
            Ok(slot + self.genesis_slot)
        } else {
            Err(anyhow::anyhow!("slot_of: now is less than genesis"))
        }
    }

    /// Returns the duration from `now` until the start of `slot`.
    ///
    /// Will return `None` if `now` is later than the start of `slot`.
    pub fn duration_to_slot(&self, slot: Slot, now: Duration) -> Result<Duration, Error> {
        self.start_of(slot)?
            .checked_sub(now)
            .ok_or(anyhow::anyhow!("duration_to_slot: Subtraction overflow"))
    }

    /// Returns the duration between UNIX epoch and the start of `slot`.
    pub fn start_of(&self, slot: Slot) -> Result<Duration, Error> {
        let slot = slot
            .checked_sub(self.genesis_slot)
            .ok_or(anyhow::anyhow!("start_of: Slot is less than genesis slot"))?
            .try_into()?;
        let unadjusted_slot_duration = self
            .slot_duration
            .checked_mul(slot)
            .ok_or(anyhow::anyhow!("start_of: Multiplication overflow"))?;

        self.genesis_duration
            .checked_add(unadjusted_slot_duration)
            .ok_or(anyhow::anyhow!("start_of: Addition overflow"))
    }

    /// Calculates the current epoch from the genesis time and current time.
    pub fn get_current_epoch(&self) -> Result<Epoch, Error> {
        let now = SystemTime::now().duration_since(UNIX_EPOCH)?;
        let slot = self.slot_of(now)?;
        Ok(slot / self.slots_per_epoch)
    }

    pub fn get_epoch_begin_timestamp(&self, epoch: Epoch) -> Result<u64, Error> {
        let slot = epoch * self.slots_per_epoch;
        let start_of_slot = self.start_of(slot)?;
        Ok(start_of_slot.as_secs())
    }

    pub fn get_epoch_for_timestamp(&self, timestamp: u64) -> Result<Epoch, Error> {
        let slot = self.slot_of(Duration::from_secs(timestamp))?;
        Ok(slot / self.slots_per_epoch)
    }

<<<<<<< HEAD
    pub fn get_epoch_duration_secs(&self) -> u64 {
        self.slot_duration.as_secs() * self.slots_per_epoch
=======
    pub fn get_current_slot_of_epoch(&self) -> Result<Slot, Error> {
        let now = SystemTime::now().duration_since(UNIX_EPOCH)?;
        let cur_slot = self.slot_of(now)?;
        let cur_epoch = cur_slot / self.slots_per_epoch;
        let epoch_start_slot = cur_epoch * self.slots_per_epoch;
        Ok(cur_slot - epoch_start_slot)
>>>>>>> 22a555f5
    }
}

#[cfg(test)]
mod tests {
    use super::*;

    #[test]
    fn test_duration_to_next_slot() {
        let genesis_slot = Slot::from(0u64);
        let slot_clock = SlotClock::new(genesis_slot, 0, 12, 32);

        let now = Duration::from_secs(10);
        let duration_to_next_slot = slot_clock.duration_to_next_slot_from(now).unwrap();
        assert_eq!(duration_to_next_slot, Duration::from_secs(2));
    }

    #[test]
    fn test_slot_of() {
        let genesis_slot = Slot::from(0u64);
        let slot_clock = SlotClock::new(genesis_slot, 0, 12, 32);

        let now = Duration::from_secs(25);
        let slot = slot_clock.slot_of(now).unwrap();
        assert_eq!(slot, Slot::from(2u64));
    }

    #[test]
    fn test_duration_to_slot() {
        let genesis_slot = Slot::from(0u64);
        let slot_clock = SlotClock::new(genesis_slot, 0, 12, 32);

        let now = Duration::from_secs(10);
        let slot = Slot::from(2u64);
        let duration_to_slot = slot_clock.duration_to_slot(slot, now).unwrap();
        assert_eq!(duration_to_slot, Duration::from_secs(14));
    }

    #[test]
    fn test_start_of() {
        let genesis_slot = Slot::from(0u64);
        let slot_clock = SlotClock::new(genesis_slot, 0, 12, 32);

        let start_of_slot = slot_clock.start_of(Slot::from(3u64)).unwrap();
        assert_eq!(start_of_slot, Duration::from_secs(36));
    }

    #[test]
    fn test_get_current_slot() {
        let genesis_slot = Slot::from(0u64);
        let slot_clock = SlotClock::new(genesis_slot, 1721387493, 12, 32);

        let current_slot = slot_clock.get_current_slot().unwrap();
        println!("current_slot: {}", current_slot);
        assert!(current_slot > genesis_slot);
    }

    #[test]
    fn test_get_current_epoch() {
        let genesis_slot = Slot::from(0u64);
        let slot_clock = SlotClock::new(genesis_slot, 1721387493, 12, 32);

        let current_epoch = slot_clock.get_current_epoch().unwrap();
        assert!(current_epoch > 0);
    }

    #[test]
    fn test_get_epoch_duration_secs() {
        let genesis_slot = Slot::from(0u64);
        let slot_clock = SlotClock::new(genesis_slot, 0, 12, 32);

        let epoch_duration = slot_clock.get_epoch_duration_secs();
        assert_eq!(epoch_duration, 384); // 12 slots per epoch * 32 seconds per slot
    }
}<|MERGE_RESOLUTION|>--- conflicted
+++ resolved
@@ -120,17 +120,16 @@
         Ok(slot / self.slots_per_epoch)
     }
 
-<<<<<<< HEAD
     pub fn get_epoch_duration_secs(&self) -> u64 {
         self.slot_duration.as_secs() * self.slots_per_epoch
-=======
+    }
+
     pub fn get_current_slot_of_epoch(&self) -> Result<Slot, Error> {
         let now = SystemTime::now().duration_since(UNIX_EPOCH)?;
         let cur_slot = self.slot_of(now)?;
         let cur_epoch = cur_slot / self.slots_per_epoch;
         let epoch_start_slot = cur_epoch * self.slots_per_epoch;
         Ok(cur_slot - epoch_start_slot)
->>>>>>> 22a555f5
     }
 }
 
