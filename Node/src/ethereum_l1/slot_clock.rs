use crate::utils::types::*;
use anyhow::Error;
use std::time::{Duration, SystemTime, UNIX_EPOCH};

/// Determines the present slot based upon a manually-incremented UNIX timestamp.
/// based on: https://github.com/sigp/lighthouse/blob/stable/common/slot_clock/src/manual_slot_clock.rs
pub struct SlotClock {
    genesis_slot: Slot,
    /// Duration from UNIX epoch to genesis.
    genesis_duration: Duration,
    /// The length of each slot.
    slot_duration: Duration,
    slots_per_epoch: u64,
    l2_slot_duration_sec: u64,
}

impl SlotClock {
    pub fn new(
        genesis_slot: Slot,
        genesis_timestamp_sec: u64,
        slot_duration_sec: u64,
        slots_per_epoch: u64,
        l2_slot_duration_sec: u64,
    ) -> Self {
        tracing::info!(
            "SlotClock: genesis_timestamp_sec: {}, genesis_slot: {}",
            genesis_timestamp_sec,
            genesis_slot
        );

        let slot_duration = Duration::from_secs(slot_duration_sec);
        Self {
            genesis_slot,
            genesis_duration: Duration::from_secs(genesis_timestamp_sec) - slot_duration,
            slot_duration,
            slots_per_epoch,
            l2_slot_duration_sec,
        }
    }

    pub fn get_slots_per_epoch(&self) -> u64 {
        self.slots_per_epoch
    }

    pub fn duration_to_next_slot(&self) -> Result<Duration, Error> {
        let now = SystemTime::now().duration_since(UNIX_EPOCH)?;
        self.duration_to_next_slot_from(now)
    }

    pub fn get_current_slot(&self) -> Result<Slot, Error> {
        let now = SystemTime::now().duration_since(UNIX_EPOCH)?;
        self.slot_of(now)
    }

    /// Returns the duration between `now` and the start of the next slot.
    pub fn duration_to_next_slot_from(&self, now: Duration) -> Result<Duration, Error> {
        if now < self.genesis_duration {
            Ok(self
                .genesis_duration
                .checked_sub(now)
                .ok_or(anyhow::anyhow!(
                    "duration_to_next_slot_from: Subtraction overflow"
                ))?)
        } else {
            self.duration_to_slot(self.slot_of(now)? + 1, now)
        }
    }

    pub fn duration_to_slot_from_now(&self, slot: Slot) -> Result<Duration, Error> {
        let now = SystemTime::now().duration_since(UNIX_EPOCH)?;
        self.duration_to_slot(slot, now)
    }

    pub fn slot_of(&self, now: Duration) -> Result<Slot, Error> {
        let genesis: Duration = self.genesis_duration;

        if now >= genesis {
            let since_genesis = now
                .checked_sub(genesis)
                .ok_or(anyhow::anyhow!("slot_of: Subtraction overflow"))?;
            let slot =
                Slot::from((since_genesis.as_millis() / self.slot_duration.as_millis()) as u64);
            Ok(slot + self.genesis_slot)
        } else {
            Err(anyhow::anyhow!("slot_of: now is less than genesis"))
        }
    }

    /// Returns the duration from `now` until the start of `slot`.
    ///
    /// Will return `None` if `now` is later than the start of `slot`.
    pub fn duration_to_slot(&self, slot: Slot, now: Duration) -> Result<Duration, Error> {
        self.start_of(slot)?
            .checked_sub(now)
            .ok_or(anyhow::anyhow!("duration_to_slot: Subtraction overflow"))
    }

    /// Returns the duration between UNIX epoch and the start of `slot`.
    pub fn start_of(&self, slot: Slot) -> Result<Duration, Error> {
        let slot = slot
            .checked_sub(self.genesis_slot)
            .ok_or(anyhow::anyhow!("start_of: Slot is less than genesis slot"))?
            .try_into()?;
        let unadjusted_slot_duration = self
            .slot_duration
            .checked_mul(slot)
            .ok_or(anyhow::anyhow!("start_of: Multiplication overflow"))?;

        self.genesis_duration
            .checked_add(unadjusted_slot_duration)
            .ok_or(anyhow::anyhow!("start_of: Addition overflow"))
    }

    /// Calculates the current epoch from the genesis time and current time.
    pub fn get_current_epoch(&self) -> Result<Epoch, Error> {
        let now = SystemTime::now().duration_since(UNIX_EPOCH)?;
        let slot = self.slot_of(now)?;
        Ok(slot / self.slots_per_epoch)
    }

    // returns real timestamp, the shift is reduced
    pub fn get_real_epoch_begin_timestamp_for_contract(&self, epoch: Epoch) -> Result<u64, Error> {
        let slot = epoch * self.slots_per_epoch;
        let start_of_slot = self.start_of(slot)? + self.slot_duration;
        Ok(start_of_slot.as_secs())
    }

    // returns real timestamp, the shift is reduced
    pub fn get_real_slot_begin_timestamp_for_contract(&self, slot: Slot) -> Result<u64, Error> {
        let start_of_slot = self.start_of(slot)? + self.slot_duration;
        Ok(start_of_slot.as_secs())
    }

    pub fn get_epoch_for_timestamp(&self, timestamp: u64) -> Result<Epoch, Error> {
        let slot = self.slot_of(Duration::from_secs(timestamp))?;
        Ok(slot / self.slots_per_epoch)
    }

    pub fn get_now_plus_minute(&self) -> Result<u64, Error> {
        let now = SystemTime::now().duration_since(UNIX_EPOCH)?;
        Ok(now.as_secs() + 60)
    }

    pub fn get_current_slot_of_epoch(&self) -> Result<Slot, Error> {
        let now = SystemTime::now().duration_since(UNIX_EPOCH)?;
        let cur_slot = self.slot_of(now)?;
        Ok(self.slot_of_epoch(cur_slot))
    }

    pub fn slot_of_epoch(&self, slot: Slot) -> Slot {
        slot % self.slots_per_epoch
    }

    // 0 based L2 slot number within the current L1 slot
<<<<<<< HEAD
    pub fn get_l2_slot_number(&self) -> Result<u64, Error> {
=======
    pub fn get_l2_slot_number_within_l1_slot(&self) -> Result<u64, Error> {
>>>>>>> 39212e5b
        let now = SystemTime::now().duration_since(UNIX_EPOCH)?;
        let slot_begin = self.start_of(self.get_current_slot()?)?;
        Ok(self.which_l2_slot_is_it((now - slot_begin).as_secs()))
    }

    fn which_l2_slot_is_it(&self, secs_from_l1_slot_begin: u64) -> u64 {
        secs_from_l1_slot_begin / self.l2_slot_duration_sec
    }
}

#[cfg(test)]
mod tests {
    use ethereum_consensus::phase0::mainnet::SLOTS_PER_EPOCH;

    use super::*;

    const SLOT_DURATION: u64 = 12;
    const L2_SLOT_DURATION: u64 = 3;

    #[test]
    fn test_duration_to_next_slot() {
        let genesis_slot = Slot::from(0u64);
        let slot_clock = SlotClock::new(
            genesis_slot,
            SLOT_DURATION,
            SLOT_DURATION,
            32,
            L2_SLOT_DURATION,
        );

        let now = Duration::from_secs(10);
        let duration_to_next_slot = slot_clock.duration_to_next_slot_from(now).unwrap();
        assert_eq!(duration_to_next_slot, Duration::from_secs(2));
    }

    #[test]
    fn test_slot_of() {
        let genesis_slot = Slot::from(0u64);
        let slot_clock = SlotClock::new(
            genesis_slot,
            SLOT_DURATION,
            SLOT_DURATION,
            32,
            L2_SLOT_DURATION,
        );

        let now = Duration::from_secs(25);
        let slot = slot_clock.slot_of(now).unwrap();
        assert_eq!(slot, Slot::from(2u64));
    }

    #[test]
    fn test_duration_to_slot() {
        let genesis_slot = Slot::from(0u64);
        let slot_clock = SlotClock::new(
            genesis_slot,
            SLOT_DURATION,
            SLOT_DURATION,
            32,
            L2_SLOT_DURATION,
        );

        let now = Duration::from_secs(10);
        let slot = Slot::from(2u64);
        let duration_to_slot = slot_clock.duration_to_slot(slot, now).unwrap();
        assert_eq!(duration_to_slot, Duration::from_secs(14));
    }

    #[test]
    fn test_start_of() {
        let genesis_slot = Slot::from(0u64);
        let slot_clock = SlotClock::new(
            genesis_slot,
            SLOT_DURATION,
            SLOT_DURATION,
            32,
            L2_SLOT_DURATION,
        );

        let start_of_slot = slot_clock.start_of(Slot::from(3u64)).unwrap();
        assert_eq!(start_of_slot, Duration::from_secs(36));
    }

    #[test]
    fn test_get_current_slot() {
        let genesis_slot = Slot::from(0u64);
        let slot_clock = SlotClock::new(
            genesis_slot,
            1721387493,
            SLOT_DURATION,
            32,
            L2_SLOT_DURATION,
        );

        let current_slot = slot_clock.get_current_slot().unwrap();
        println!("current_slot: {}", current_slot);
        assert!(current_slot > genesis_slot);
    }

    #[test]
    fn test_get_current_epoch() {
        let genesis_slot = Slot::from(0u64);
        let slot_clock = SlotClock::new(
            genesis_slot,
            1721387493,
            SLOT_DURATION,
            32,
            L2_SLOT_DURATION,
        );

        let current_epoch = slot_clock.get_current_epoch().unwrap();
        assert!(current_epoch > 0);
    }

    #[test]
    fn test_get_epoch_begin_timestamp() {
        let genesis_slot = Slot::from(0u64);
        let genesis_timestamp = 100;
        let slot_duration = SLOT_DURATION;
        let slot_per_epoch = SLOTS_PER_EPOCH;
        let slot_clock = SlotClock::new(
            genesis_slot,
            genesis_timestamp,
            slot_duration,
            slot_per_epoch,
            L2_SLOT_DURATION,
        );

        let epoch_begin_timestamp = slot_clock
            .get_real_epoch_begin_timestamp_for_contract(1)
            .unwrap();
        assert_eq!(
            epoch_begin_timestamp,
            genesis_timestamp + slot_per_epoch * slot_duration
        );
    }

    #[test]
    fn test_get_current_slot_of_epoch() {
        let genesis_slot = Slot::from(0u64);
        let slot_clock = SlotClock::new(genesis_slot, 100, SLOT_DURATION, 32, L2_SLOT_DURATION);

        assert_eq!(slot_clock.slot_of_epoch(1234), 18);
        assert_eq!(slot_clock.slot_of_epoch(293482), 10);
    }
}<|MERGE_RESOLUTION|>--- conflicted
+++ resolved
@@ -152,11 +152,7 @@
     }
 
     // 0 based L2 slot number within the current L1 slot
-<<<<<<< HEAD
-    pub fn get_l2_slot_number(&self) -> Result<u64, Error> {
-=======
     pub fn get_l2_slot_number_within_l1_slot(&self) -> Result<u64, Error> {
->>>>>>> 39212e5b
         let now = SystemTime::now().duration_since(UNIX_EPOCH)?;
         let slot_begin = self.start_of(self.get_current_slot()?)?;
         Ok(self.which_l2_slot_is_it((now - slot_begin).as_secs()))
