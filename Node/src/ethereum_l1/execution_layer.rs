--- conflicted
+++ resolved
@@ -165,15 +165,6 @@
 
         let bytes_x = Bytes::new();
 
-<<<<<<< HEAD
-        let block_params = BlockParams {
-            numTransactions: tx_count,
-            timeShift: 0,
-            signalSlots: vec![],
-        };
-
-=======
->>>>>>> 0f9d1b3a
         let batch_params = BatchParams {
             proposer: self.preconfer_address.clone(),
             coinbase: <EthereumWallet as NetworkWallet<Ethereum>>::default_signer_address(
