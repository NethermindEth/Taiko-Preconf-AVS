--- conflicted
+++ resolved
@@ -70,7 +70,6 @@
             .await
             .unwrap();
 
-<<<<<<< HEAD
         // TODO:
         // There is a bug in the Anvil (anvil 0.2.0) library:
         // `Result::unwrap()` on an `Err` value: buffer overrun while deserializing
@@ -81,10 +80,7 @@
         //     .unwrap();
         let lookahead_params = Vec::<PreconfTaskManager::LookaheadSetParam>::new();
 
-        el.propose_new_block(vec![0; 32], [0; 32], 0, lookahead_params)
-=======
-        el.propose_new_block(0, vec![0; 32], [0; 32], duties, true)
->>>>>>> 996a92ba
+        el.propose_new_block(0, vec![0; 32], [0; 32], 0, lookahead_params, true)
             .await
             .unwrap();
     }
